[package]
name = "stak-wasm"
description = "Stak Scheme in WebAssembly"
version = "0.3.14"
edition.workspace = true
keywords.workspace = true
license-file.workspace = true
readme.workspace = true
repository.workspace = true

[lib]
crate-type = ["cdylib", "rlib"]

[dependencies]
<<<<<<< HEAD
stak-compiler = { version = "0.1.88", path = "../compiler" }
stak-configuration = { version = "0.1.80", path = "../configuration" }
stak-device = { version = "0.2.84", path = "../device", features = ["std"] }
stak-file = { version = "0.4.42", path = "../file" }
stak-macro = { path = "../macro" }
stak-module = { version = "0.1.4", path = "../module" }
stak-process-context = { version = "0.2.42", path = "../process_context" }
stak-r7rs = { version = "0.8.19", path = "../r7rs" }
stak-time = { version = "0.1.25", path = "../time" }
stak-vm = { version = "0.7.13", path = "../vm" }
=======
stak-compiler = { version = "0.1.89", path = "../compiler" }
stak-configuration = { version = "0.1.81", path = "../configuration" }
stak-device = { version = "0.2.85", path = "../device", features = ["std"] }
stak-file = { version = "0.4.43", path = "../file" }
stak-process-context = { version = "0.2.43", path = "../process_context" }
stak-r7rs = { version = "0.8.20", path = "../r7rs" }
stak-time = { version = "0.1.26", path = "../time" }
stak-vm = { version = "0.7.14", path = "../vm" }
>>>>>>> 7252f911
wasm-bindgen = "0.2.97"

[dev-dependencies]
stak-configuration = { path = "../configuration" }
stak-macro = { path = "../macro" }
wasm-bindgen-test = "0.3.47"

[build-dependencies]
stak-build = { version = "0.1.43", path = "../build" }

[lints]
workspace = true<|MERGE_RESOLUTION|>--- conflicted
+++ resolved
@@ -12,27 +12,16 @@
 crate-type = ["cdylib", "rlib"]
 
 [dependencies]
-<<<<<<< HEAD
-stak-compiler = { version = "0.1.88", path = "../compiler" }
-stak-configuration = { version = "0.1.80", path = "../configuration" }
-stak-device = { version = "0.2.84", path = "../device", features = ["std"] }
-stak-file = { version = "0.4.42", path = "../file" }
-stak-macro = { path = "../macro" }
-stak-module = { version = "0.1.4", path = "../module" }
-stak-process-context = { version = "0.2.42", path = "../process_context" }
-stak-r7rs = { version = "0.8.19", path = "../r7rs" }
-stak-time = { version = "0.1.25", path = "../time" }
-stak-vm = { version = "0.7.13", path = "../vm" }
-=======
 stak-compiler = { version = "0.1.89", path = "../compiler" }
 stak-configuration = { version = "0.1.81", path = "../configuration" }
 stak-device = { version = "0.2.85", path = "../device", features = ["std"] }
 stak-file = { version = "0.4.43", path = "../file" }
+stak-macro = { path = "../macro" }
+stak-module = { version = "0.1.5", path = "../module" }
 stak-process-context = { version = "0.2.43", path = "../process_context" }
 stak-r7rs = { version = "0.8.20", path = "../r7rs" }
 stak-time = { version = "0.1.26", path = "../time" }
 stak-vm = { version = "0.7.14", path = "../vm" }
->>>>>>> 7252f911
 wasm-bindgen = "0.2.97"
 
 [dev-dependencies]
