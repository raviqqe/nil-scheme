[package]
name = "stak-engine"
description = "Stak Scheme scripting engine for Rust"
version = "0.1.0"
edition.workspace = true
keywords.workspace = true
license-file.workspace = true
readme.workspace = true
repository.workspace = true

[features]
libc = ["stak-device/libc"]
std = ["stak-device/std"]

[dependencies]
<<<<<<< HEAD
any-fn = "0.6.0"
=======
any-fn = "0.6.1"
>>>>>>> 326b7284
cfg-elif = "0.6.1"
stak-device = { version = "0.2.93", path = "../device" }
stak-file = { version = "0.5.7", path = "../file" }
stak-module = { version = "0.1.13", path = "../module" }
stak-native = { version = "0.2.0", path = "../native", features = ["alloc"] }
stak-process-context = { version = "0.2.51", path = "../process_context" }
stak-r7rs = { version = "0.9.7", path = "../r7rs" }
stak-time = { version = "0.1.34", path = "../time" }
stak-vm = { version = "0.7.22", path = "../vm" }

[dev-dependencies]
rand = "0.8.5"
stak = { path = "../root" }

[build-dependencies]
stak-build = { version = "0.1.52", path = "../build" }

[lints]
workspace = true<|MERGE_RESOLUTION|>--- conflicted
+++ resolved
@@ -13,11 +13,7 @@
 std = ["stak-device/std"]
 
 [dependencies]
-<<<<<<< HEAD
-any-fn = "0.6.0"
-=======
 any-fn = "0.6.1"
->>>>>>> 326b7284
 cfg-elif = "0.6.1"
 stak-device = { version = "0.2.93", path = "../device" }
 stak-file = { version = "0.5.7", path = "../file" }
