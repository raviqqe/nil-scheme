--- conflicted
+++ resolved
@@ -1624,14 +1624,9 @@
 ; Main
 
 (define (main)
-<<<<<<< HEAD
   (define expression0 (incept (read-source)))
-  (define-values (expression1 library-context) (expand-libraries expression0))
-  (define-values (expression2 macro-context) (expand-macros expression1))
-=======
-  (define-values (expression1 libraries) (expand-libraries (read-source)))
+  (define-values (expression1 libraries) (expand-libraries expression0))
   (define-values (expression2 macros) (expand-macros expression1))
->>>>>>> 430ec65f
   (define-values (expression3 optimizers) (optimize expression2))
 
   (encode
