--- conflicted
+++ resolved
@@ -638,7 +638,6 @@
               #f)
 
             ((eqv? first 'lambda)
-<<<<<<< HEAD
               (let (
                   (context
                     (expansion-context-append-locals
@@ -646,23 +645,10 @@
                       (map
                         (lambda (name) (cons name #f))
                         (parameter-names (cadr expression))))))
-                (cons
+                (list
                   'lambda
-                  (cons
-                    (rename-parameters context (cadr expression))
-                    (expand-body context (cddr expression))))))
-=======
-              (list
-                'lambda
-                (cadr expression)
-                (expand-body
-                  (expansion-context-append-locals
-                    context
-                    (map
-                      (lambda (name) (cons name #f))
-                      (parameter-names (cadr expression))))
-                  (cddr expression))))
->>>>>>> 6ee196a6
+                  (rename-parameters context (cadr expression))
+                  (expand-body context (cddr expression)))))
 
             ((eqv? first 'let-syntax)
               (expand-expression
