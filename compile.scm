#!/usr/bin/env gsi

; Stak compiler based on Ribbit's
;
; All compiler-generated variables are prefixed with `$`.

; Compatibility

(cond-expand
  ((or gambit gauche)
    (import (scheme base) (scheme cxr))

    (define (rib tag car cdr)
      (cons (cons (cons '$rib tag) car) cdr))

    (define (rib-cons car cdr)
      (cons (cons (cons '$rib 0) car) cdr))

    (define rib-tag cdaar)
    (define rib-car cdar)
    (define rib-cdr cdr)

    (define (rib-set-car! rib car)
      (set-cdr! (car rib) car))

    (define (rib-set-cdr! rib cdr)
      (set-cdr! rib cdr))

    (define (rib? value)
      (and
        (pair? value)
        (pair? (car value))
        (pair? (caar value))
        (eqv? (caaar value) '$rib))))

  (else))

; Constants

(define default-constants
  '(
    (#f . $false)
    (#t . $true)
    (() . $null)))

(define rib-symbol 'rib)

; Instructions

(define call-instruction 0)
(define set-instruction 1)
(define get-instruction 2)
(define constant-instruction 3)
(define if-instruction 4)
; Only for encoding
(define closure-instruction 5)
(define skip-instruction 6)

; Primitives

(define primitives
  '(
    (cons 1)
    (close 2)
    ($- 13)))

; Types

(define pair-type 0)
(define procedure-type 1)
(define string-type 3)
(define char-type 4)
(define vector-type 5)
(define bytevector-type 6)

; Utility

(define (make-procedure code environment)
  (rib procedure-type code environment))

(define (procedure? value)
  (and (rib? value) (eqv? (rib-tag value) procedure-type)))

(define (procedure-code procedure)
  (rib-cdr (rib-car procedure)))

(define (bytevector->list vector)
  (let loop ((index 0) (result '()))
    (if (< index (bytevector-length vector))
      (cons
        (bytevector-u8-ref vector index)
        (loop (+ 1 index) result))
      result)))

(define (last-cdr list)
  (if (pair? list)
    (last-cdr (cdr list))
    list))

(define (filter f xs)
  (if (null? xs)
    '()
    (let (
        (x (car xs))
        (xs (filter f (cdr xs))))
      (if (f x)
        (cons x xs)
        xs))))

(define (fold-left f y xs)
  (if (null? xs)
    y
    (fold-left
      f
      (f y (car xs))
      (cdr xs))))

(define (fold-right f y xs)
  (if (null? xs)
    y
    (f
      (fold-right f y (cdr xs))
      (car xs))))

(define (take n list)
  (if (eqv? n 0)
    '()
    (cons
      (car list)
      (take (- n 1) (cdr list)))))

(define (skip n list)
  (if (eqv? n 0)
    list
    (skip (- n 1) (cdr list))))

(define (list-position f xs)
  (let loop ((xs xs) (index 0))
    (cond
      ((null? xs)
        #f)

      ((f (car xs))
        index)

      (else
        (loop (cdr xs) (+ index 1))))))

(define (memv-position one xs)
  (list-position (lambda (other) (eqv? one other)) xs))

(define (list-count f xs)
  (let loop ((xs xs) (count 0))
    (if (null? xs)
      count
      (loop (cdr xs) (+ count (if (f (car xs)) 1 0))))))

(define (zip-alist alist)
  (let (
      (pairs
        (map
          (lambda (pair)
            (let (
                (key (car pair))
                (value (cdr pair)))
              (if (pair? value)
                (cons
                  (cons key (car value))
                  (cons key (cdr value)))
                #f)))
          alist)))
    (if (memv #f pairs)
      '()
      (cons
        (map car pairs)
        (zip-alist (map cdr pairs))))))

(define (predicate expression)
  (and (pair? expression) (car expression)))

(define (count-parameters parameters)
  (if (pair? parameters)
    (+ 1 (count-parameters (cdr parameters)))
    0))

(define (parameter-names parameters)
  (cond
    ((pair? parameters)
      (cons (car parameters) (parameter-names (cdr parameters))))

    ((symbol? parameters)
      (list parameters))

    ((null? parameters)
      '())

    (else
      (error "invalid variadic parameter:" parameters))))

; Source code reading

(define (read-all)
  (let ((x (read)))
    (if (eof-object? x)
      '()
      (cons x (read-all)))))

(define (read-source)
  (cons 'begin (read-all)))

; Target code writing

(define (write-target codes)
  (map write-u8 codes))

; Expansion

;; Context

(define-record-type expansion-context
  (make-expansion-context environment)
  expansion-context?
  (environment expansion-context-environment expansion-context-set-environment!))

(define (expansion-context-append context pairs)
  (make-expansion-context (append pairs (expansion-context-environment context))))

(define (expansion-context-push context name procedure)
  (expansion-context-append context (list (cons name procedure))))

(define (expansion-context-set! context name procedure)
  (let* (
      (environment (expansion-context-environment context))
      (pair (assv name environment)))
    (if pair
      (set-cdr! pair procedure)
      (expansion-context-set-environment!
        context
        (cons (cons name procedure) environment)))))

;; Procedures

(define primitive-functions
  '(
    (+ . $+)
    (- . $-)
    (* . $*)
    (/ . $/)
    (< . $<)))

; TODO Check if those primitive functions are from the `scheme base` library
; before applying optimization.
(define (optimize expression)
  (let ((pair (assv (predicate expression) primitive-functions)))
    (if (and pair (eqv? (length expression) 3))
      (cons (cdr pair) (cdr expression))
      expression)))

(define (rename-name context name)
  ; TODO
  #;(let (
      (count
        (list-count
          (lambda (pair) (eqv? (car pair) name))
          (expansion-context-expanders context))))
    (if (< count 2)
      name
      (string->symbol
        (string-append
          (symbol->string name)
          (number->string (- count 2))))))
  name)

(define (rename-expression context expression)
  (define (rename expression)
    (rename-expression context expression))

  (cond
    ((symbol? expression)
      (rename-name context expression))

    ((pair? expression)
      (case (first (car expression))
        ((define)
          (cons
            'define
            (cadr expression)
            (rename (caddr expression))))

        ((define-syntax)
          (let ((name (cadr expression)))
            (expansion-context-set-global!
              context
              name
              (make-transformer context name (caddr expression)))
            #f))

        ; TODO Implement an import statement.
        ((import)
          #f)

        ((lambda)
          (let (
              (context
                (expansion-context-append-locals
                  context
                  (map
                    (lambda (name) (cons name #f))
                    (lambda-parameters (cadr expression))))))
            (cons
              'lambda
              (cons
                (rename-parameters context (cadr expression))
                (expand-body context (cddr expression))))))

        ((eqv? first 'let-syntax)
          (error "not implemented"))

        ((eqv? first 'letrec-syntax)
          (error "not implemented"))

        (else
          (map rename expression))))

    (else
      expression)))

(define (rename-parameters context parameters)
  (define (rename name)
    (rename-name context name))

  (cond
    ((symbol? parameters)
      (rename parameters))

    ((null? parameters)
      '())

    (else
      (cons
        (rename (car parameters))
        (rename-parameters context (cdr parameters))))))

(define (find-pattern-variables literals pattern)
  (cond
    ((memv pattern (append '(_ ...) literals))
      '())

    ((symbol? pattern)
      (list pattern))

    ((list? pattern)
      (fold-left
        append
        '()
        (map
          (lambda (pattern) (find-pattern-variables literals pattern))
          pattern)))

    (else
      '())))

(define (match-ellipsis context name literals pattern expression)
  (fold-right
    (lambda (all ones)
      (and
        all
        ones
        (map
          (lambda (pair)
            (let ((name (car pair)))
              (cons name
                (cons
                  (cdr pair)
                  (cdr (assv name all))))))
          ones)))
    (map
      (lambda (name) (cons name '()))
      (find-pattern-variables literals pattern))
    (map
      (lambda (expression) (match-pattern context name literals pattern expression))
      expression)))

; Note that the original `append` function works in this way natively on some Scheme implementations.
(define (merge-matches ones others)
  (if (or (not ones) (not others))
    #f
    (append ones others)))

(define (match-pattern context name literals pattern expression)
  (let (
      (match-pattern
        (lambda (pattern expression)
          (match-pattern context name literals pattern expression))))
    (cond
      ((eqv? pattern '_)
        (if (eqv? expression name) '() #f))

      ((memv pattern literals)
        (if (eqv? expression pattern) '() #f))

      ((symbol? pattern)
        (list (cons pattern expression)))

      ((and (pair? pattern) (list? expression))
        (cond
          ((and
              (pair? (cdr pattern))
              (eqv? (cadr pattern) '...))
            (let ((length (- (length expression) (- (length pattern) 2))))
              (merge-matches
                (match-ellipsis context name literals (car pattern) (take length expression))
                (match-pattern (cddr pattern) (skip length expression)))))

          ((pair? expression)
            (merge-matches
              (match-pattern (car pattern) (car expression))
              (match-pattern (cdr pattern) (cdr expression))))

          (else
            #f)))

      ((equal? pattern expression)
        '())

      (else
        #f))))

(define (fill-ellipsis-template matches template)
  (map
    (lambda (matches) (fill-template matches template))
    (let ((variables (find-pattern-variables '() template)))
      (zip-alist
        (filter
          (lambda (pair) (memv (car pair) variables))
          matches)))))

(define (fill-template matches template)
  (cond
    ((symbol? template)
      (let ((pair (assv template matches)))
        (if pair
          (cdr pair)
          template)))

    ((pair? template)
      (if (and
          (pair? (cdr template))
          (eqv? (cadr template) '...))
        (append
          (fill-ellipsis-template matches (car template))
          (fill-template matches (cddr template)))
        (cons
          (fill-template matches (car template))
          (fill-template matches (cdr template)))))

    (else
      template)))

(define (make-transformer context name transformer)
  (unless (eqv? (predicate transformer) 'syntax-rules)
    (error "unsupported macro transformer"))
  (let (
      (literals (cons name (cadr transformer)))
      (rules (cddr transformer)))
    (lambda (use-context expression)
      (when (eqv? expression name) (error "macro used as value:" expression))
      (if (eqv? (predicate expression) name)
        (let loop ((rules rules))
          (unless (pair? rules)
            (error "no syntax rule matched" expression))
          (let* (
              (rule (car rules))
              (matches (match-pattern context name literals (car rule) expression)))
            (if matches
              (expand-expression use-context (fill-template matches (cadr rule)))
              (loop (cdr rules)))))
        expression))))

(define (expand-syntax context expression)
  (let loop (
      (environment (expansion-context-environment context))
      (names '())
      (expression expression))
    (if (null? environment)
      expression
      (let* (
          (pair (car environment))
          (name (car pair))
          (expander (cdr pair)))
        (loop
          (cdr environment)
          (cons name names)
          (if (or (memv name names) (not expander))
            expression
            (expander context expression)))))))

(define (expand-definition definition)
  (let (
      (pattern (cadr definition))
      (body (cddr definition)))
    (if (symbol? pattern)
      (cons pattern body)
      (list
        (car pattern)
        (cons 'lambda (cons (cdr pattern) body))))))

(define (expand-quasiquote expression)
  (cond
    ((not (pair? expression))
      (list 'quote expression))

    ((eqv? (car expression) 'unquote)
      (cadr expression))

    ((and
        (pair? (car expression))
        (eqv? (caar expression) 'unquote-splicing))
      (list
        'append
        (cadar expression)
        (expand-quasiquote (cdr expression))))

    (else
      (list
        'cons
        (expand-quasiquote (car expression))
        (expand-quasiquote (cdr expression))))))

(define (assert-sequence-not-empty expressions)
  (when (null? expressions)
    (error "empty expression sequence")))

(define (expand-syntax-body context expressions)
  (let loop ((expressions expressions) (definitions '()))
    (assert-sequence-not-empty expressions)
    (let* (
        (expression (car expressions))
        (predicate (predicate expression)))
      (cond
        ((eqv? predicate 'define)
          (loop
            (list (expand-body context expressions))
            definitions))

        ((eqv? predicate 'define-syntax)
          (loop
            (cdr expressions)
            (cons (expand-definition expression) definitions)))

        ((pair? definitions)
          (expand-expression
            context
            (list 'letrec-syntax definitions (cons 'begin expressions))))

        (else
          (expand-sequence context expressions))))))

(define (expand-body context expressions)
  (let loop ((expressions expressions) (definitions '()))
    (assert-sequence-not-empty expressions)
    (let* (
        (expression (car expressions))
        (predicate (predicate expression)))
      (cond
        ((eqv? predicate 'define)
          (loop
            (cdr expressions)
            (cons (expand-definition expression) definitions)))

        ((eqv? predicate 'define-syntax)
          (loop
            (list (expand-syntax-body context expressions))
            definitions))

        ((pair? definitions)
          (expand-expression
            context
            (cons 'letrec (cons (reverse definitions) expressions))))

        (else
          (expand-sequence context expressions))))))

(define (expand-sequence context expressions)
  (assert-sequence-not-empty expressions)
  (cons
    'begin
    (map
      (lambda (expression) (expand-expression context expression))
      expressions)))

(define (expand-expression context expression)
  (let (
      (expand (lambda (expression) (expand-expression context expression)))
      (expression (expand-syntax context expression)))
    (optimize
      (if (pair? expression)
        (let ((first (car expression)))
          (cond
            ((eqv? first 'begin)
              (expand-sequence context (cdr expression)))

            ((eqv? first 'define)
              (let ((pair (expand-definition expression)))
                (expansion-context-set! context (car pair) #f)
                (expand (cons 'set! pair))))

            ((eqv? first 'define-syntax)
              (let ((name (cadr expression)))
                (expansion-context-set!
                  context
                  name
                  (make-transformer context name (caddr expression)))
                #f))

            ((eqv? first 'if)
              (list
                'if
                (expand (cadr expression))
                (expand (caddr expression))
                (if (pair? (cdddr expression))
                  (expand (cadddr expression))
                  #f)))

            ; TODO Implement an import statement.
            ((eqv? first 'import)
              #f)

            ((eqv? first 'lambda)
<<<<<<< HEAD
              (let (
                  (context
                    (expansion-context-append-locals
                      context
                      (map
                        (lambda (name) (cons name #f))
                        (parameter-names (cadr expression))))))
                (list
                  'lambda
                  (rename-parameters context (cadr expression))
                  (expand-body context (cddr expression)))))
=======
              (list
                'lambda
                (cadr expression)
                (expand-body
                  (expansion-context-append
                    context
                    (map
                      (lambda (name) (cons name #f))
                      (parameter-names (cadr expression))))
                  (cddr expression))))
>>>>>>> a275c7f8

            ((eqv? first 'let-syntax)
              (expand-expression
                (fold-left
                  (lambda (context pair)
                    (let ((name (car pair)))
                      (expansion-context-push
                        context
                        name
                        (make-transformer context name (cadr pair)))))
                  context
                  (cadr expression))
                (caddr expression)))

            ((eqv? first 'letrec-syntax)
              (let* (
                  (bindings (cadr expression))
                  (context
                    (fold-left
                      (lambda (context pair)
                        (expansion-context-push context (car pair) #f))
                      context
                      bindings)))
                (for-each
                  (lambda (pair)
                    (let ((name (car pair)))
                      (expansion-context-set!
                        context
                        name
                        (make-transformer context name (cadr pair)))))
                  bindings)
                (expand-expression context (caddr expression))))

            ((eqv? first 'quasiquote)
              (expand-quasiquote (cadr expression)))

            ((eqv? first 'quote)
              expression)

            (else
              (map expand expression))))
        expression))))

(define (expand expression)
  (expand-expression (make-expansion-context '()) expression))

; Compilation

;; Context

(define-record-type compilation-context
  (make-compilation-context environment)
  compilation-context?
  (environment compilation-context-environment))

(define (compilation-context-append-locals context variables)
  (make-compilation-context (append variables (compilation-context-environment context))))

(define (compilation-context-push-local context variable)
  (compilation-context-append-locals context (list variable)))

; If a variable is not in environment, it is considered to be global.
(define (compilation-context-resolve context variable)
  (or (memv-position variable (compilation-context-environment context)) variable))

;; Procedures

(define (compile-constant constant continuation)
  (rib constant-instruction constant continuation))

(define (compile-primitive-call name continuation)
  (rib
    call-instruction
    (rib-cons
      (cond
        ((memq name '(close))
          1)

        ((memq name '(cons $-))
          2)

        ((memq name '(rib))
          3)

        (else
          (error "unknown primitive:" name)))
      name)
    continuation))

(define (drop? codes)
  (and
    (rib? codes)
    (eqv? (rib-tag codes) set-instruction)
    (eqv? (rib-car codes) 0)))

(define (compile-unspecified continuation)
  (if (drop? continuation)
    ; Skip a "drop" instruction.
    (rib-cdr continuation)
    (compile-constant #f continuation)))

(define (compile-drop continuation)
  (if (null? continuation)
    continuation
    (rib set-instruction 0 continuation)))

(define (compile-sequence context expressions continuation)
  (compile-expression
    context
    (car expressions)
    (if (null? (cdr expressions))
      continuation
      (compile-drop (compile-sequence context (cdr expressions) continuation)))))

(define (compile-call* context function arguments argument-count continuation)
  (if (null? arguments)
    (rib
      call-instruction
      (rib-cons
        argument-count
        (compilation-context-resolve context function))
      continuation)
    (compile-expression
      context
      (car arguments)
      (compile-call*
        (compilation-context-push-local context #f)
        function
        (cdr arguments)
        argument-count
        continuation))))

(define (compile-call context expression continuation)
  (let* (
      (function (car expression))
      (arguments (cdr expression))
      (continue
        (lambda (context function continuation)
          (compile-call* context function arguments (length arguments) continuation))))
    (if (symbol? function)
      (continue context function continuation)
      (compile-expression
        context
        function
        (continue
          (compilation-context-push-local context '$function)
          '$function
          (compile-unbind continuation))))))

(define (compile-unbind continuation)
  (if (null? continuation)
    continuation
    (rib set-instruction 1 continuation)))

(define (compile-expression context expression continuation)
  (cond
    ((symbol? expression)
      (rib
        get-instruction
        (compilation-context-resolve context expression)
        continuation))

    ((pair? expression)
      (let ((first (car expression)))
        (cond
          ((eqv? first 'begin)
            (compile-sequence context (cdr expression) continuation))

          ((eqv? first 'if)
            (compile-expression
              context
              (cadr expression)
              (rib if-instruction
                (compile-expression context (caddr expression) continuation)
                (compile-expression context (cadddr expression) continuation))))

          ((eqv? first 'lambda)
            (let ((parameters (cadr expression)))
              (compile-constant
                (make-procedure
                  (rib
                    pair-type
                    (+
                      (* 2 (count-parameters parameters))
                      (if (symbol? (last-cdr parameters)) 1 0))
                    (compile-sequence
                      (compilation-context-append-locals
                        context
                        ; #f is for a frame.
                        (reverse (cons #f (parameter-names parameters))))
                      (cddr expression)
                      '()))
                  '())
                (compile-primitive-call 'close continuation))))

          ((eqv? first 'quote)
            (compile-constant (cadr expression) continuation))

          ((eqv? first 'set!)
            (compile-expression
              context
              (caddr expression)
              (rib
                set-instruction
                (compilation-context-resolve
                  (compilation-context-push-local context #f)
                  (cadr expression))
                (compile-unspecified continuation))))

          (else
            (compile-call context expression continuation)))))

    (else
      (compile-constant expression continuation))))

(define (compile expression)
  (compile-expression (make-compilation-context '()) expression '()))

; Encoding

;; Utility

(define (find-symbols* codes symbols)
  (if (null? codes)
    symbols
    (let* (
        (instruction (rib-tag codes))
        (operand (rib-car codes))
        (operand
          (if (eqv? instruction call-instruction)
            (rib-cdr operand)
            operand)))
      (find-symbols*
        (rib-cdr codes)
        (cond
          ((eqv? instruction if-instruction)
            (find-symbols* operand symbols))

          ((and
              (symbol? operand)
              (not (eqv? operand rib-symbol))
              (not (memq operand symbols)))
            (cons operand symbols))

          (else
            symbols))))))

(define (find-symbols codes)
  (find-symbols* codes '()))

(define (reverse-codes codes)
  (let loop ((codes codes) (result '()))
    (if (null? codes)
      result
      (loop (rib-cdr codes) (cons codes result)))))

(define (find-continuation left right)
  (let loop (
      (left (reverse-codes left))
      (right (reverse-codes right))
      (result '()))
    (if (and
        (pair? left)
        (pair? right)
        (eq? (car left) (car right)))
      (loop (cdr left) (cdr right) (car left))
      result)))

(define (count-skips codes continuation)
  (let loop ((codes codes) (count 0))
    (if (eq? codes continuation)
      count
      (loop (rib-cdr codes) (+ 1 count)))))

;; Context

(define-record-type encode-context
  (make-encode-context symbols constants)
  encode-context?
  (symbols encode-context-symbols encode-context-set-symbols!)
  (constants encode-context-constants encode-context-set-constants!))

(define (encode-context-all-symbols context)
  (append
    (map cdr default-constants)
    (list rib-symbol)
    (encode-context-symbols context)))

(define (encode-context-constant context constant)
  (let ((pair (assq constant (append default-constants (encode-context-constants context)))))
    (if pair (cdr pair) #f)))

(define (encode-context-constant-id context)
  (string->symbol
    (string-append
      "$c"
      (number->string (length (encode-context-constants context))))))

(define (encode-context-add-constant! context constant symbol)
  (encode-context-set-symbols!
    context
    (cons symbol (encode-context-symbols context)))
  (encode-context-set-constants!
    context
    (cons (cons constant symbol) (encode-context-constants context))))

;; Constants

(define (constant-normal? constant)
  (or
    (symbol? constant)
    (and (number? constant) (>= constant 0))
    (procedure? constant)))

(define (build-constant-rib context car cdr tag continuation)
  (let (
      (build-child
        (lambda (constant continuation)
          (build-constant
            context
            constant
            (build-constant-codes
              context
              constant
              continuation)))))
    (build-child
      car
      (build-child
        cdr
        (rib constant-instruction
          tag
          (compile-primitive-call 'rib continuation))))))

(define (build-constant-codes context constant continuation)
  (let (
      (symbol (encode-context-constant context constant))
      (build-constant-rib
        (lambda (car cdr tag)
          (build-constant-rib context car cdr tag continuation))))
    (if symbol
      (rib get-instruction symbol continuation)
      (cond
        ((constant-normal? constant)
          (rib constant-instruction constant continuation))

        ((bytevector? constant)
          (build-constant-rib
            (bytevector-length constant)
            (bytevector->list constant)
            bytevector-type))

        ((char? constant)
          (build-constant-rib (char->integer constant) '() char-type))

        ; Negative number
        ((number? constant)
          (rib constant-instruction
            0
            (rib constant-instruction
              (abs constant)
              (compile-primitive-call '$- continuation))))

        ((pair? constant)
          (build-constant-rib (car constant) (cdr constant) pair-type))

        ((string? constant)
          (build-constant-rib
            (string-length constant)
            (map char->integer (string->list constant))
            string-type))

        ((vector? constant)
          (build-constant-rib
            (vector-length constant)
            (vector->list constant)
            vector-type))

        (else
          (error "invalid constant:" constant))))))

(define (build-constant context constant continuation)
  (if (or (constant-normal? constant) (encode-context-constant context constant))
    continuation
    (let* (
        (id (encode-context-constant-id context))
        (continuation
          (build-constant-codes
            context
            constant
            (rib set-instruction id continuation))))
      (encode-context-add-constant! context constant id)
      continuation)))

(define (build-constants context codes continuation)
  (if (null? codes)
    continuation
    (let (
        (instruction (rib-tag codes))
        (operand (rib-car codes)))
      (build-constants
        context
        (rib-cdr codes)
        (cond
          ((eqv? instruction constant-instruction)
            (let ((continuation (build-constant context operand continuation)))
              (if (procedure? operand)
                (build-constants context (procedure-code operand) continuation)
                continuation)))

          ((eqv? instruction if-instruction)
            (build-constants context operand continuation))

          (else
            continuation))))))

;; Symbols

(define (encode-string string target)
  (if (null? string)
    target
    (encode-string (cdr string) (cons (char->integer (car string)) target))))

(define (encode-symbol symbol target)
  (encode-string (string->list (symbol->string symbol)) target))

; TODO Check if a symbol can be empty.
; Currently, we encode the last 3 symbols as empty symbols just to test this logic.
(define (empty-symbol? symbols)
  (< (length symbols) 4))

(define (count-empty-symbols* symbols count)
  (if (null? symbols)
    count
    (count-empty-symbols*
      (cdr symbols)
      (if (empty-symbol? symbols)
        (+ count 1)
        0))))

(define (count-empty-symbols symbols)
  (count-empty-symbols* symbols 0))

(define (encode-symbols* symbols count target)
  ; We may encounter this only at the first call.
  (if (eqv? count 0)
    target
    (let ((target (encode-symbol (car symbols) target)))
      (if (eqv? count 1)
        target
        (encode-symbols*
          (cdr symbols)
          (- count 1)
          (cons (char->integer #\,) target))))))

; TODO Should we put all empty symbols at the end?
(define (encode-symbols symbols target)
  (let (
      (count (count-empty-symbols symbols))
      (target (cons (char->integer #\;) target)))
    (encode-integer
      count
      (if (null? symbols)
        target
        (encode-symbols* symbols (- (length symbols) count) target)))))

;; Codes

(define integer-base 128)
(define short-integer-base 8)

(define (encode-integer-part integer base bit)
  (+ bit (* 2 (modulo integer base))))

(define (encode-integer-with-base integer base target)
  (let loop (
      (x (quotient integer base))
      (bit 0)
      (target target))
    (if (eqv? x 0)
      (values (encode-integer-part integer base bit) target)
      (loop
        (quotient x integer-base)
        1
        (cons (encode-integer-part x integer-base bit) target)))))

(define (encode-short-integer integer target)
  (encode-integer-with-base integer short-integer-base target))

(define (encode-integer integer target)
  (let-values (((byte target) (encode-integer-with-base integer integer-base target)))
    (cons byte target)))

(define (encode-instruction instruction integer return target)
  (let-values (((integer target) (encode-short-integer integer target)))
    (cons (+ (if return 1 0) (* 2 instruction) (* 16 integer)) target)))

(define (encode-procedure context procedure return target)
  (let ((code (rib-car procedure)))
    (encode-codes
      context
      (rib-cdr code)
      '()
      (encode-instruction
        closure-instruction
        (rib-car code)
        return
        target))))

(define (encode-operand context operand)
  (cond
    ((number? operand)
      (+ (* operand 2) 1))

    ((symbol? operand)
      (* 2
        (or
          (memv-position operand (encode-context-all-symbols context))
          (error "symbol not found:" operand))))

    (else (error "invalid operand:" operand))))

(define (encode-codes context codes terminal target)
  (if (eq? codes terminal)
    target
    (let* (
        (instruction (rib-tag codes))
        (operand (rib-car codes))
        (rest (rib-cdr codes))
        (return (null? rest))
        (encode-simple
          (lambda (instruction)
            (encode-instruction
              instruction
              (encode-operand context operand)
              return
              target))))
      (encode-codes
        context
        rest
        terminal
        (cond
          ((memv instruction (list set-instruction get-instruction))
            (encode-simple instruction))

          ((eqv? instruction call-instruction)
            (encode-instruction
              instruction
              (rib-car operand)
              return
              (encode-integer (encode-operand context (rib-cdr operand)) target)))

          ((and
              (eqv? instruction constant-instruction)
              (procedure? operand))
            (encode-procedure context operand return target))

          ((eqv? instruction constant-instruction)
            (let ((symbol (encode-context-constant context operand)))
              (if symbol
                (encode-instruction
                  get-instruction
                  (encode-operand context symbol)
                  return
                  target)
                (encode-simple constant-instruction))))

          ((eqv? instruction if-instruction)
            (let* (
                (continuation (find-continuation operand rest))
                (target
                  (encode-codes
                    context
                    operand
                    continuation
                    (encode-instruction if-instruction 0 #f target))))
              (if (null? continuation)
                target
                (encode-instruction skip-instruction (count-skips rest continuation) #t target))))

          (else (error "invalid instruction")))))))

;; Primitives

(define (build-primitive primitive continuation)
  (rib constant-instruction
    (cadr primitive)
    (rib constant-instruction
      '()
      (rib constant-instruction
        procedure-type
        (compile-primitive-call
          'rib
          (rib set-instruction (car primitive) continuation))))))

(define (build-primitives primitives continuation)
  (if (null? primitives)
    continuation
    (build-primitive
      (car primitives)
      (build-primitives (cdr primitives) continuation))))

;; Main

(define (encode codes)
  (let* (
      (context
        (make-encode-context
          (append
            (map car primitives)
            (find-symbols codes))
          '()))
      (codes (build-primitives primitives (build-constants context codes codes))))
    (encode-symbols
      (encode-context-symbols context)
      (encode-codes context codes '() '()))))

; Main

(write-target (encode (compile (expand (read-source)))))<|MERGE_RESOLUTION|>--- conflicted
+++ resolved
@@ -627,10 +627,9 @@
               #f)
 
             ((eqv? first 'lambda)
-<<<<<<< HEAD
               (let (
                   (context
-                    (expansion-context-append-locals
+                    (expansion-context-append
                       context
                       (map
                         (lambda (name) (cons name #f))
@@ -639,18 +638,6 @@
                   'lambda
                   (rename-parameters context (cadr expression))
                   (expand-body context (cddr expression)))))
-=======
-              (list
-                'lambda
-                (cadr expression)
-                (expand-body
-                  (expansion-context-append
-                    context
-                    (map
-                      (lambda (name) (cons name #f))
-                      (parameter-names (cadr expression))))
-                  (cddr expression))))
->>>>>>> a275c7f8
 
             ((eqv? first 'let-syntax)
               (expand-expression
