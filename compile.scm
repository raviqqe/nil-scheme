#!/usr/bin/env gsi

; Stak compiler based on Ribbit's
;
; All compiler-generated variables are prefixed with `$`.

; Compatibility

(cond-expand
  ((or gambit gauche)
    (import (scheme base) (scheme cxr))

    (define (rib tag car cdr)
      (cons (cons (cons '$rib tag) car) cdr))

    (define (rib-cons car cdr)
      (cons (cons (cons '$rib 0) car) cdr))

    (define rib-tag cdaar)
    (define rib-car cdar)
    (define rib-cdr cdr)

    (define (rib-set-car! rib car)
      (set-cdr! (car rib) car))

    (define (rib-set-cdr! rib cdr)
      (set-cdr! rib cdr))

    (define (rib? value)
      (and
        (pair? value)
        (pair? (car value))
        (pair? (caar value))
        (eqv? (caaar value) '$rib))))

  (else))

; Constants

(define default-constants
  '(
    (#f . $false)
    (#t . $true)
    (() . $null)))

(define rib-symbol 'rib)

; Instructions

(define call-instruction 0)
(define set-instruction 1)
(define get-instruction 2)
(define constant-instruction 3)
(define if-instruction 4)
; Only for encoding
(define closure-instruction 5)
(define skip-instruction 6)

; Primitives

(define primitives
  '(
    (cons 1)
    (close 2)
    ($- 13)))

; Types

(define pair-type 0)
(define procedure-type 1)
(define string-type 3)
(define char-type 4)
(define vector-type 5)
(define bytevector-type 6)

; Utility

(define (make-procedure code environment)
  (rib procedure-type code environment))

(define (procedure? value)
  (and (rib? value) (eqv? (rib-tag value) procedure-type)))

(define (procedure-code procedure)
  (rib-cdr (rib-car procedure)))

(define (bytevector->list vector)
  (let loop ((index 0) (result '()))
    (if (< index (bytevector-length vector))
      (cons
        (bytevector-u8-ref vector index)
        (loop (+ 1 index) result))
      result)))

(define (last-cdr list)
  (if (pair? list)
    (last-cdr (cdr list))
    list))

(define (filter f xs)
  (if (null? xs)
    '()
    (let (
        (x (car xs))
        (xs (filter f (cdr xs))))
      (if (f x)
        (cons x xs)
        xs))))

(define (fold-left f y xs)
  (if (null? xs)
    y
    (fold-left
      f
      (f y (car xs))
      (cdr xs))))

(define (fold-right f y xs)
  (if (null? xs)
    y
    (f
      (fold-right f y (cdr xs))
      (car xs))))

(define (take n list)
  (if (eqv? n 0)
    '()
    (cons
      (car list)
      (take (- n 1) (cdr list)))))

(define (skip n list)
  (if (eqv? n 0)
    list
    (skip (- n 1) (cdr list))))

<<<<<<< HEAD
(define (list-index f xs)
  (cond
    ((null? xs)
      #f)

    ((f (car xs))
      0)

    (else
      (let ((index (list-index f (cdr xs))))
        (and index (+ 1 index))))))

(define (memv-index one xs)
  (list-index (lambda (other) (eqv? one other)) xs))

(define (list-count f xs)
  (let loop ((xs xs) (count 0))
    (if (null? xs)
      count
      (loop (cdr xs) (+ count (if (f (car xs)) 1 0))))))
=======
(define (list-position f xs)
  (let loop ((xs xs) (index 0))
    (cond
      ((null? xs)
        #f)

      ((f (car xs))
        index)

      (else
        (loop (cdr xs) (+ index 1))))))

(define (memv-position one xs)
  (list-position (lambda (other) (eqv? one other)) xs))
>>>>>>> 5a7b2825

(define (zip-alist alist)
  (let (
      (pairs
        (map
          (lambda (pair)
            (let (
                (key (car pair))
                (value (cdr pair)))
              (if (pair? value)
                (cons
                  (cons key (car value))
                  (cons key (cdr value)))
                #f)))
          alist)))
    (if (memv #f pairs)
      '()
      (cons
        (map car pairs)
        (zip-alist (map cdr pairs))))))

(define (predicate expression)
  (and (pair? expression) (car expression)))

(define (count-parameters parameters)
  (if (pair? parameters)
    (+ 1 (count-parameters (cdr parameters)))
    0))

<<<<<<< HEAD
(define (lambda-parameters parameters)
  (cond
    ((pair? parameters)
      (cons (car parameters) (lambda-parameters (cdr parameters))))
=======
(define (parameter-names parameters)
  (cond
    ((pair? parameters)
      (cons (car parameters) (parameter-names (cdr parameters))))
>>>>>>> 5a7b2825

    ((symbol? parameters)
      (list parameters))

    ((null? parameters)
      '())

    (else
      (error "invalid variadic parameter:" parameters))))

; Source code reading

(define (read-all)
  (let ((x (read)))
    (if (eof-object? x)
      '()
      (cons x (read-all)))))

(define (read-source)
  (cons 'begin (read-all)))

; Target code writing

(define (write-target codes)
  (map write-u8 codes))

; Expansion

;; Context

; TODO Rename the first two fields `meta-environment` and `meta-symbols`?
(define-record-type expansion-context
  (make-expansion-context environment symbols)
  expansion-context?
  (environment expansion-context-environment expansion-context-set-environment!)
  (symbols expansion-context-symbols expansion-context-set-symbols!))

(define (expansion-context-expanders context)
  (append
    (expansion-context-environment context)
    (expansion-context-symbols context)))

(define (expansion-context-append-locals context pairs)
  (make-expansion-context
    (append pairs (expansion-context-environment context))
    (expansion-context-symbols context)))

(define (expansion-context-push-local context name procedure)
  (expansion-context-append-locals context (list (cons name procedure))))

(define (expansion-context-set-local! context name procedure)
  (set-cdr!
    (assv name (expansion-context-environment context))
    procedure))

(define (expansion-context-set-global! context name procedure)
  (expansion-context-set-symbols!
    context
    (cons
      (cons name procedure)
      (expansion-context-symbols context))))

;; Procedures

(define primitive-functions
  '(
    (+ . $+)
    (- . $-)
    (* . $*)
    (/ . $/)
    (< . $<)))

; TODO Check if those primitive functions are from the `scheme base` library
; before applying optimization.
(define (optimize expression)
  (let ((pair (assv (predicate expression) primitive-functions)))
    (if (and pair (eqv? (length expression) 3))
      (cons (cdr pair) (cdr expression))
      expression)))

(define (rename-name context name)
  ; TODO
  #;(let (
      (count
        (list-count
          (lambda (pair) (eqv? (car pair) name))
          (expansion-context-expanders context))))
    (if (< count 2)
      name
      (string->symbol
        (string-append
          (symbol->string name)
          (number->string (- count 2))))))
  name)

(define (rename-expression context expression)
  (define (rename expression)
    (rename-expression context expression))

  (cond
    ((symbol? expression)
      (rename-name context expression))

    ((pair? expression)
      (case (first (car expression))
        ((define)
          (cons
            'define
            (cadr expression)
            (rename (caddr expression))))

        ((define-syntax)
          (let ((name (cadr expression)))
            (expansion-context-set-global!
              context
              name
              (make-transformer context name (caddr expression)))
            #f))

        ; TODO Implement an import statement.
        ((import)
          #f)

        ((lambda)
          (let (
              (context
                (expansion-context-append-locals
                  context
                  (map
                    (lambda (name) (cons name #f))
                    (lambda-parameters (cadr expression))))))
            (cons
              'lambda
              (cons
                (rename-parameters context (cadr expression))
                (expand-body context (cddr expression))))))

        ((eqv? first 'let-syntax)
          (error "not implemented"))

        ((eqv? first 'letrec-syntax)
          (error "not implemented"))

        (else
          (map rename expression))))

    (else
      expression)))

(define (rename-parameters context parameters)
  (define (rename name)
    (rename-name context name))

  (cond
    ((symbol? parameters)
      (rename parameters))

    ((null? parameters)
      '())

    (else
      (cons
        (rename (car parameters))
        (rename-parameters context (cdr parameters))))))

(define (find-pattern-variables literals pattern)
  (cond
    ((memv pattern (append '(_ ...) literals))
      '())

    ((symbol? pattern)
      (list pattern))

    ((list? pattern)
      (fold-left
        append
        '()
        (map
          (lambda (pattern) (find-pattern-variables literals pattern))
          pattern)))

    (else
      '())))

(define (match-ellipsis context name literals pattern expression)
  (fold-right
    (lambda (all ones)
      (and
        all
        ones
        (map
          (lambda (pair)
            (let ((name (car pair)))
              (cons name
                (cons
                  (cdr pair)
                  (cdr (assv name all))))))
          ones)))
    (map
      (lambda (name) (cons name '()))
      (find-pattern-variables literals pattern))
    (map
      (lambda (expression) (match-pattern context name literals pattern expression))
      expression)))

; Note that the original `append` function works in this way natively on some Scheme implementations.
(define (merge-matches ones others)
  (if (or (not ones) (not others))
    #f
    (append ones others)))

(define (match-pattern context name literals pattern expression)
  (let (
      (match-pattern
        (lambda (pattern expression)
          (match-pattern context name literals pattern expression))))
    (cond
      ((eqv? pattern '_)
        (if (eqv? expression name) '() #f))

      ((memv pattern literals)
        (if (eqv? expression pattern) '() #f))

      ((symbol? pattern)
        (list (cons pattern expression)))

      ((and (pair? pattern) (list? expression))
        (cond
          ((and
              (pair? (cdr pattern))
              (eqv? (cadr pattern) '...))
            (let ((length (- (length expression) (- (length pattern) 2))))
              (merge-matches
                (match-ellipsis context name literals (car pattern) (take length expression))
                (match-pattern (cddr pattern) (skip length expression)))))

          ((pair? expression)
            (merge-matches
              (match-pattern (car pattern) (car expression))
              (match-pattern (cdr pattern) (cdr expression))))

          (else
            #f)))

      ((equal? pattern expression)
        '())

      (else
        #f))))

(define (fill-ellipsis-template matches template)
  (map
    (lambda (matches) (fill-template matches template))
    (let ((variables (find-pattern-variables '() template)))
      (zip-alist
        (filter
          (lambda (pair) (memv (car pair) variables))
          matches)))))

(define (fill-template matches template)
  (cond
    ((symbol? template)
      (let ((pair (assv template matches)))
        (if pair
          (cdr pair)
          template)))

    ((pair? template)
      (if (and
          (pair? (cdr template))
          (eqv? (cadr template) '...))
        (append
          (fill-ellipsis-template matches (car template))
          (fill-template matches (cddr template)))
        (cons
          (fill-template matches (car template))
          (fill-template matches (cdr template)))))

    (else
      template)))

(define (make-transformer context name transformer)
  (unless (eqv? (predicate transformer) 'syntax-rules)
    (error "unsupported macro transformer"))
  (let (
      (literals (cons name (cadr transformer)))
      (rules (cddr transformer)))
    (lambda (use-context expression)
      (when (eqv? expression name) (error "macro used as value:" expression))
      (if (eqv? (predicate expression) name)
        (let loop ((rules rules))
          (unless (pair? rules)
            (error "no syntax rule matched" expression))
          (let* (
              (rule (car rules))
              (matches (match-pattern context name literals (car rule) expression)))
            (if matches
              (expand-expression use-context (fill-template matches (cadr rule)))
              (loop (cdr rules)))))
        expression))))

(define (expand-syntax context expression)
  (let loop (
      (expanders (expansion-context-expanders context))
      (names '())
      (expression expression))
    (if (null? expanders)
      expression
      (let* (
          (pair (car expanders))
          (name (car pair))
          (expander (cdr pair)))
        (loop
          (cdr expanders)
          (cons name names)
          (if (or (memv name names) (not expander))
            expression
            (expander context expression)))))))

(define (expand-definition definition)
  (let (
      (pattern (cadr definition))
      (body (cddr definition)))
    (if (symbol? pattern)
      (cons pattern body)
      (list
        (car pattern)
        (cons 'lambda (cons (cdr pattern) body))))))

(define (expand-syntax-body context expressions)
  (let loop ((expressions expressions) (definitions '()))
    (when (null? expressions)
      (error "empty expression sequence"))
    (let ((expression (car expressions)))
      (if (eqv? (predicate expression) 'define-syntax)
        (loop
          (cdr expressions)
          (cons (cdr expression) definitions))
        (list
          (expand-expression
            context
            (cons 'letrec-syntax (cons definitions expressions))))))))

(define (expand-quasiquote expression)
  (cond
    ((not (pair? expression))
      (list 'quote expression))

    ((eqv? (car expression) 'unquote)
      (cadr expression))

    ((and
        (pair? (car expression))
        (eqv? (caar expression) 'unquote-splicing))
      (list
        'append
        (cadar expression)
        (expand-quasiquote (cdr expression))))

    (else
      (list
        'cons
        (expand-quasiquote (car expression))
        (expand-quasiquote (cdr expression))))))

(define (expand-body context expressions)
  (let loop ((expressions expressions) (definitions '()))
    (when (null? expressions)
      (error "empty expression sequence"))
    (let* (
        (expression (car expressions))
        (predicate (predicate expression)))
      (cond
        ((eqv? predicate 'define)
          (loop
            (cdr expressions)
            (cons (expand-definition expression) definitions)))

        ((eqv? predicate 'define-syntax)
          (loop
            (list (expand-syntax-body context expressions))
            definitions))

        ((pair? definitions)
          (list
            (expand-expression
              context
              (cons 'letrec (cons (reverse definitions) expressions)))))

        (else
          (expand-sequence context expressions))))))

(define (expand-sequence context expressions)
  (when (null? expressions)
    (error "empty expression sequence"))
  (map
    (lambda (expression) (expand-expression context expression))
    expressions))

(define (expand-expression context expression)
  (let (
      (expand (lambda (expression) (expand-expression context expression)))
      (expression (expand-syntax context expression)))
    (optimize
      (if (pair? expression)
        (let ((first (car expression)))
          (cond
            ((eqv? first 'begin)
              (cons 'begin (expand-sequence context (cdr expression))))

            ((eqv? first 'define)
              (let ((pair (expand-definition expression)))
                (expansion-context-set-global! context (car pair) #f)
                (expand (cons 'set! pair))))

            ((eqv? first 'define-syntax)
              (let ((name (cadr expression)))
                (expansion-context-set-global!
                  context
                  name
                  (make-transformer context name (caddr expression)))
                #f))

            ((eqv? first 'if)
              (list
                'if
                (expand (cadr expression))
                (expand (caddr expression))
                (if (pair? (cdddr expression))
                  (expand (cadddr expression))
                  #f)))

            ; TODO Implement an import statement.
            ((eqv? first 'import)
              #f)

            ((eqv? first 'lambda)
              (let (
                  (context
                    (expansion-context-append-locals
                      context
                      (map
                        (lambda (name) (cons name #f))
<<<<<<< HEAD
                        (lambda-parameters (cadr expression))))))
                (cons
                  'lambda
                  (cons
                    (rename-parameters context (cadr expression))
                    (expand-body context (cddr expression))))))
=======
                        (parameter-names (cadr expression))))
                    (cddr expression)))))
>>>>>>> 5a7b2825

            ((eqv? first 'let-syntax)
              (expand-expression
                (fold-left
                  (lambda (context pair)
                    (let ((name (car pair)))
                      (expansion-context-push-local
                        context
                        name
                        (make-transformer context name (cadr pair)))))
                  context
                  (cadr expression))
                (caddr expression)))

            ((eqv? first 'letrec-syntax)
              (let* (
                  (bindings (cadr expression))
                  (context
                    (fold-left
                      (lambda (context pair)
                        (expansion-context-push-local context (car pair) #f))
                      context
                      bindings)))
                (map
                  (lambda (pair)
                    (let ((name (car pair)))
                      (expansion-context-set-local!
                        context
                        name
                        (make-transformer context name (cadr pair)))))
                  bindings)
                (expand-expression context (caddr expression))))

            ((eqv? first 'quasiquote)
              (expand-quasiquote (cadr expression)))

            ((eqv? first 'quote)
              expression)

            (else
              (map expand expression))))
        expression))))

(define (expand expression)
  (expand-expression (make-expansion-context '() '()) expression))

; Compilation

;; Context

(define-record-type compilation-context
  (make-compilation-context environment)
  compilation-context?
  (environment compilation-context-environment))

(define (compilation-context-append-locals context variables)
  (make-compilation-context (append variables (compilation-context-environment context))))

(define (compilation-context-push-local context variable)
  (compilation-context-append-locals context (list variable)))

; If a variable is not in environment, it is considered to be global.
(define (compilation-context-resolve context variable)
<<<<<<< HEAD
  (or (memv-index variable (compilation-context-environment context)) variable))
=======
  (or (memv-position variable (compilation-context-environment context)) variable))
>>>>>>> 5a7b2825

;; Procedures

(define (compile-constant constant continuation)
  (rib constant-instruction constant continuation))

(define (compile-primitive-call name continuation)
  (rib
    call-instruction
    (rib-cons
      (cond
        ((memq name '(close))
          1)

        ((memq name '(cons $-))
          2)

        ((memq name '(rib))
          3)

        (else
          (error "unknown primitive:" name)))
      name)
    continuation))

(define (drop? codes)
  (and
    (rib? codes)
    (eqv? (rib-tag codes) set-instruction)
    (eqv? (rib-car codes) 0)))

(define (compile-unspecified continuation)
  (if (drop? continuation)
    ; Skip a "drop" instruction.
    (rib-cdr continuation)
    (compile-constant #f continuation)))

(define (compile-drop continuation)
  (if (null? continuation)
    continuation
    (rib set-instruction 0 continuation)))

(define (compile-sequence context expressions continuation)
  (compile-expression
    context
    (car expressions)
    (if (null? (cdr expressions))
      continuation
      (compile-drop (compile-sequence context (cdr expressions) continuation)))))

(define (compile-call* context function arguments argument-count continuation)
  (if (null? arguments)
    (rib
      call-instruction
      (rib-cons
        argument-count
        (compilation-context-resolve context function))
      continuation)
    (compile-expression
      context
      (car arguments)
      (compile-call*
        (compilation-context-push-local context #f)
        function
        (cdr arguments)
        argument-count
        continuation))))

(define (compile-call context expression continuation)
  (let* (
      (function (car expression))
      (arguments (cdr expression))
      (continue
        (lambda (context function continuation)
          (compile-call* context function arguments (length arguments) continuation))))
    (if (symbol? function)
      (continue context function continuation)
      (compile-expression
        context
        function
        (continue
          (compilation-context-push-local context '$function)
          '$function
          (compile-unbind continuation))))))

(define (compile-unbind continuation)
  (if (null? continuation)
    continuation
    (rib set-instruction 1 continuation)))

(define (compile-expression context expression continuation)
  (cond
    ((symbol? expression)
      (rib
        get-instruction
        (compilation-context-resolve context expression)
        continuation))

    ((pair? expression)
      (let ((first (car expression)))
        (cond
          ((eqv? first 'begin)
            (compile-sequence context (cdr expression) continuation))

          ((eqv? first 'if)
            (compile-expression
              context
              (cadr expression)
              (rib if-instruction
                (compile-expression context (caddr expression) continuation)
                (compile-expression context (cadddr expression) continuation))))

          ((eqv? first 'lambda)
            (let ((parameters (cadr expression)))
              (compile-constant
                (make-procedure
                  (rib
                    pair-type
                    (+
                      (* 2 (count-parameters parameters))
                      (if (symbol? (last-cdr parameters)) 1 0))
                    (compile-sequence
                      (compilation-context-append-locals
                        context
                        ; #f is for a frame.
<<<<<<< HEAD
                        (reverse (cons #f (lambda-parameters parameters))))
=======
                        (reverse (cons #f (parameter-names parameters))))
>>>>>>> 5a7b2825
                      (cddr expression)
                      '()))
                  '())
                (compile-primitive-call 'close continuation))))

          ((eqv? first 'quote)
            (compile-constant (cadr expression) continuation))

          ((eqv? first 'set!)
            (compile-expression
              context
              (caddr expression)
              (rib
                set-instruction
                (compilation-context-resolve
                  (compilation-context-push-local context #f)
                  (cadr expression))
                (compile-unspecified continuation))))

          (else
            (compile-call context expression continuation)))))

    (else
      (compile-constant expression continuation))))

(define (compile expression)
  (compile-expression (make-compilation-context '()) expression '()))

; Encoding

;; Utility

(define (find-symbols* codes symbols)
  (if (null? codes)
    symbols
    (let* (
        (instruction (rib-tag codes))
        (operand (rib-car codes))
        (operand
          (if (eqv? instruction call-instruction)
            (rib-cdr operand)
            operand)))
      (find-symbols*
        (rib-cdr codes)
        (cond
          ((eqv? instruction if-instruction)
            (find-symbols* operand symbols))

          ((and
              (symbol? operand)
              (not (eqv? operand rib-symbol))
              (not (memq operand symbols)))
            (cons operand symbols))

          (else
            symbols))))))

(define (find-symbols codes)
  (find-symbols* codes '()))

(define (reverse-codes codes)
  (let loop ((codes codes) (result '()))
    (if (null? codes)
      result
      (loop (rib-cdr codes) (cons codes result)))))

(define (find-continuation left right)
  (let loop (
      (left (reverse-codes left))
      (right (reverse-codes right))
      (result '()))
    (if (and
        (pair? left)
        (pair? right)
        (eq? (car left) (car right)))
      (loop (cdr left) (cdr right) (car left))
      result)))

(define (count-skips codes continuation)
  (let loop ((codes codes) (count 0))
    (if (eq? codes continuation)
      count
      (loop (rib-cdr codes) (+ 1 count)))))

;; Context

(define-record-type encode-context
  (make-encode-context symbols constants)
  encode-context?
  (symbols encode-context-symbols encode-context-set-symbols!)
  (constants encode-context-constants encode-context-set-constants!))

(define (encode-context-all-symbols context)
  (append
    (map cdr default-constants)
    (list rib-symbol)
    (encode-context-symbols context)))

(define (encode-context-constant context constant)
  (let ((pair (assq constant (append default-constants (encode-context-constants context)))))
    (if pair (cdr pair) #f)))

(define (encode-context-constant-id context)
  (string->symbol
    (string-append
      "$c"
      (number->string (length (encode-context-constants context))))))

(define (encode-context-add-constant! context constant symbol)
  (encode-context-set-symbols!
    context
    (cons symbol (encode-context-symbols context)))
  (encode-context-set-constants!
    context
    (cons (cons constant symbol) (encode-context-constants context))))

;; Constants

(define (constant-normal? constant)
  (or
    (symbol? constant)
    (and (number? constant) (>= constant 0))
    (procedure? constant)))

(define (build-constant-rib context car cdr tag continuation)
  (let (
      (build-child
        (lambda (constant continuation)
          (build-constant
            context
            constant
            (build-constant-codes
              context
              constant
              continuation)))))
    (build-child
      car
      (build-child
        cdr
        (rib constant-instruction
          tag
          (compile-primitive-call 'rib continuation))))))

(define (build-constant-codes context constant continuation)
  (let (
      (symbol (encode-context-constant context constant))
      (build-constant-rib
        (lambda (car cdr tag)
          (build-constant-rib context car cdr tag continuation))))
    (if symbol
      (rib get-instruction symbol continuation)
      (cond
        ((constant-normal? constant)
          (rib constant-instruction constant continuation))

        ((bytevector? constant)
          (build-constant-rib
            (bytevector-length constant)
            (bytevector->list constant)
            bytevector-type))

        ((char? constant)
          (build-constant-rib (char->integer constant) '() char-type))

        ; Negative number
        ((number? constant)
          (rib constant-instruction
            0
            (rib constant-instruction
              (abs constant)
              (compile-primitive-call '$- continuation))))

        ((pair? constant)
          (build-constant-rib (car constant) (cdr constant) pair-type))

        ((string? constant)
          (build-constant-rib
            (string-length constant)
            (map char->integer (string->list constant))
            string-type))

        ((vector? constant)
          (build-constant-rib
            (vector-length constant)
            (vector->list constant)
            vector-type))

        (else
          (error "invalid constant:" constant))))))

(define (build-constant context constant continuation)
  (if (or (constant-normal? constant) (encode-context-constant context constant))
    continuation
    (let* (
        (id (encode-context-constant-id context))
        (continuation
          (build-constant-codes
            context
            constant
            (rib set-instruction id continuation))))
      (encode-context-add-constant! context constant id)
      continuation)))

(define (build-constants context codes continuation)
  (if (null? codes)
    continuation
    (let (
        (instruction (rib-tag codes))
        (operand (rib-car codes)))
      (build-constants
        context
        (rib-cdr codes)
        (cond
          ((eqv? instruction constant-instruction)
            (let ((continuation (build-constant context operand continuation)))
              (if (procedure? operand)
                (build-constants context (procedure-code operand) continuation)
                continuation)))

          ((eqv? instruction if-instruction)
            (build-constants context operand continuation))

          (else
            continuation))))))

;; Symbols

(define (encode-string string target)
  (if (null? string)
    target
    (encode-string (cdr string) (cons (char->integer (car string)) target))))

(define (encode-symbol symbol target)
  (encode-string (string->list (symbol->string symbol)) target))

; TODO Check if a symbol can be empty.
; Currently, we encode the last 3 symbols as empty symbols just to test this logic.
(define (empty-symbol? symbols)
  (< (length symbols) 4))

(define (count-empty-symbols* symbols count)
  (if (null? symbols)
    count
    (count-empty-symbols*
      (cdr symbols)
      (if (empty-symbol? symbols)
        (+ count 1)
        0))))

(define (count-empty-symbols symbols)
  (count-empty-symbols* symbols 0))

(define (encode-symbols* symbols count target)
  ; We may encounter this only at the first call.
  (if (eqv? count 0)
    target
    (let ((target (encode-symbol (car symbols) target)))
      (if (eqv? count 1)
        target
        (encode-symbols*
          (cdr symbols)
          (- count 1)
          (cons (char->integer #\,) target))))))

; TODO Should we put all empty symbols at the end?
(define (encode-symbols symbols target)
  (let (
      (count (count-empty-symbols symbols))
      (target (cons (char->integer #\;) target)))
    (encode-integer
      count
      (if (null? symbols)
        target
        (encode-symbols* symbols (- (length symbols) count) target)))))

;; Codes

(define integer-base 128)
(define short-integer-base 8)

(define (encode-integer-part integer base bit)
  (+ bit (* 2 (modulo integer base))))

(define (encode-integer-with-base integer base target)
  (let loop (
      (x (quotient integer base))
      (bit 0)
      (target target))
    (if (eqv? x 0)
      (values (encode-integer-part integer base bit) target)
      (loop
        (quotient x integer-base)
        1
        (cons (encode-integer-part x integer-base bit) target)))))

(define (encode-short-integer integer target)
  (encode-integer-with-base integer short-integer-base target))

(define (encode-integer integer target)
  (let-values (((byte target) (encode-integer-with-base integer integer-base target)))
    (cons byte target)))

(define (encode-instruction instruction integer return target)
  (let-values (((integer target) (encode-short-integer integer target)))
    (cons (+ (if return 1 0) (* 2 instruction) (* 16 integer)) target)))

(define (encode-procedure context procedure return target)
  (let ((code (rib-car procedure)))
    (encode-codes
      context
      (rib-cdr code)
      '()
      (encode-instruction
        closure-instruction
        (rib-car code)
        return
        target))))

(define (encode-operand context operand)
  (cond
    ((number? operand)
      (+ (* operand 2) 1))

    ((symbol? operand)
      (* 2
        (or
<<<<<<< HEAD
          (memv-index operand (encode-context-all-symbols context))
=======
          (memv-position operand (encode-context-all-symbols context))
>>>>>>> 5a7b2825
          (error "symbol not found:" operand))))

    (else (error "invalid operand:" operand))))

(define (encode-codes context codes terminal target)
  (if (eq? codes terminal)
    target
    (let* (
        (instruction (rib-tag codes))
        (operand (rib-car codes))
        (rest (rib-cdr codes))
        (return (null? rest))
        (encode-simple
          (lambda (instruction)
            (encode-instruction
              instruction
              (encode-operand context operand)
              return
              target))))
      (encode-codes
        context
        rest
        terminal
        (cond
          ((memv instruction (list set-instruction get-instruction))
            (encode-simple instruction))

          ((eqv? instruction call-instruction)
            (encode-instruction
              instruction
              (rib-car operand)
              return
              (encode-integer (encode-operand context (rib-cdr operand)) target)))

          ((and
              (eqv? instruction constant-instruction)
              (procedure? operand))
            (encode-procedure context operand return target))

          ((eqv? instruction constant-instruction)
            (let ((symbol (encode-context-constant context operand)))
              (if symbol
                (encode-instruction
                  get-instruction
                  (encode-operand context symbol)
                  return
                  target)
                (encode-simple constant-instruction))))

          ((eqv? instruction if-instruction)
            (let* (
                (continuation (find-continuation operand rest))
                (target
                  (encode-codes
                    context
                    operand
                    continuation
                    (encode-instruction if-instruction 0 #f target))))
              (if (null? continuation)
                target
                (encode-instruction skip-instruction (count-skips rest continuation) #t target))))

          (else (error "invalid instruction")))))))

;; Primitives

(define (build-primitive primitive continuation)
  (rib constant-instruction
    (cadr primitive)
    (rib constant-instruction
      '()
      (rib constant-instruction
        procedure-type
        (compile-primitive-call
          'rib
          (rib set-instruction (car primitive) continuation))))))

(define (build-primitives primitives continuation)
  (if (null? primitives)
    continuation
    (build-primitive
      (car primitives)
      (build-primitives (cdr primitives) continuation))))

;; Main

(define (encode codes)
  (let* (
      (context
        (make-encode-context
          (append
            (map car primitives)
            (find-symbols codes))
          '()))
      (codes (build-primitives primitives (build-constants context codes codes))))
    (encode-symbols
      (encode-context-symbols context)
      (encode-codes context codes '() '()))))

; Main

(write-target (encode (compile (expand (read-source)))))<|MERGE_RESOLUTION|>--- conflicted
+++ resolved
@@ -134,28 +134,6 @@
     list
     (skip (- n 1) (cdr list))))
 
-<<<<<<< HEAD
-(define (list-index f xs)
-  (cond
-    ((null? xs)
-      #f)
-
-    ((f (car xs))
-      0)
-
-    (else
-      (let ((index (list-index f (cdr xs))))
-        (and index (+ 1 index))))))
-
-(define (memv-index one xs)
-  (list-index (lambda (other) (eqv? one other)) xs))
-
-(define (list-count f xs)
-  (let loop ((xs xs) (count 0))
-    (if (null? xs)
-      count
-      (loop (cdr xs) (+ count (if (f (car xs)) 1 0))))))
-=======
 (define (list-position f xs)
   (let loop ((xs xs) (index 0))
     (cond
@@ -170,7 +148,6 @@
 
 (define (memv-position one xs)
   (list-position (lambda (other) (eqv? one other)) xs))
->>>>>>> 5a7b2825
 
 (define (zip-alist alist)
   (let (
@@ -200,17 +177,10 @@
     (+ 1 (count-parameters (cdr parameters)))
     0))
 
-<<<<<<< HEAD
-(define (lambda-parameters parameters)
-  (cond
-    ((pair? parameters)
-      (cons (car parameters) (lambda-parameters (cdr parameters))))
-=======
 (define (parameter-names parameters)
   (cond
     ((pair? parameters)
       (cons (car parameters) (parameter-names (cdr parameters))))
->>>>>>> 5a7b2825
 
     ((symbol? parameters)
       (list parameters))
@@ -654,17 +624,8 @@
                       context
                       (map
                         (lambda (name) (cons name #f))
-<<<<<<< HEAD
-                        (lambda-parameters (cadr expression))))))
-                (cons
-                  'lambda
-                  (cons
-                    (rename-parameters context (cadr expression))
-                    (expand-body context (cddr expression))))))
-=======
                         (parameter-names (cadr expression))))
                     (cddr expression)))))
->>>>>>> 5a7b2825
 
             ((eqv? first 'let-syntax)
               (expand-expression
@@ -728,11 +689,7 @@
 
 ; If a variable is not in environment, it is considered to be global.
 (define (compilation-context-resolve context variable)
-<<<<<<< HEAD
-  (or (memv-index variable (compilation-context-environment context)) variable))
-=======
   (or (memv-position variable (compilation-context-environment context)) variable))
->>>>>>> 5a7b2825
 
 ;; Procedures
 
@@ -858,11 +815,7 @@
                       (compilation-context-append-locals
                         context
                         ; #f is for a frame.
-<<<<<<< HEAD
-                        (reverse (cons #f (lambda-parameters parameters))))
-=======
                         (reverse (cons #f (parameter-names parameters))))
->>>>>>> 5a7b2825
                       (cddr expression)
                       '()))
                   '())
@@ -1189,11 +1142,7 @@
     ((symbol? operand)
       (* 2
         (or
-<<<<<<< HEAD
-          (memv-index operand (encode-context-all-symbols context))
-=======
           (memv-position operand (encode-context-all-symbols context))
->>>>>>> 5a7b2825
           (error "symbol not found:" operand))))
 
     (else (error "invalid operand:" operand))))
