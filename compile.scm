; Stak compiler based on Ribbit's
;
; All compiler-internal variables contain at least one `$` character in their names.

; Compatibility

(import
  (scheme base)
  (scheme cxr)
  (scheme read)
  (scheme write))

(cond-expand
  ((or chibi gauche guile)
    (define (rib tag car cdr)
      (cons (cons (cons '$$rib tag) car) cdr))

    (define (rib-cons car cdr)
      (cons (cons (cons '$$rib 0) car) cdr))

    (define rib-tag cdaar)
    (define rib-car cdar)
    (define rib-cdr cdr)

    (define (rib-set-car! rib car)
      (set-cdr! (car rib) car))

    (define (rib-set-cdr! rib cdr)
      (set-cdr! rib cdr))

    (define (rib? value)
      (and
        (pair? value)
        (pair? (car value))
        (pair? (caar value))
        (eqv? (caaar value) '$$rib))))

  (else))

; Constants

(define default-constants
  '(
    (#f . $$false)
    (#t . $$true)
    (() . $$null)))

(define rib-symbol '$$rib)

; Instructions

(define call-instruction 0)
(define set-instruction 1)
(define get-instruction 2)
(define constant-instruction 3)
(define if-instruction 4)
; Only for encoding
(define closure-instruction 5)
(define skip-instruction 6)

; Primitives

(define primitives
  '(
    (cons 1)
    (close 2)
    ($$- 13)))

; Types

(define pair-type 0)
(define procedure-type 1)
(define string-type 3)
(define char-type 4)
(define vector-type 5)
(define bytevector-type 6)

; Utility

(define (make-procedure code environment)
  (rib procedure-type code environment))

(define (stak-procedure? value)
  (and (rib? value) (eqv? (rib-tag value) procedure-type)))

(define (procedure-code procedure)
  (rib-cdr (rib-car procedure)))

(define (bytevector->list vector)
  (let loop ((index 0) (result '()))
    (if (< index (bytevector-length vector))
      (cons
        (bytevector-u8-ref vector index)
        (loop (+ 1 index) result))
      result)))

(define (last-cdr list)
  (if (pair? list)
    (last-cdr (cdr list))
    list))

(define (filter f xs)
  (if (null? xs)
    '()
    (let (
        (x (car xs))
        (xs (filter f (cdr xs))))
      (if (f x)
        (cons x xs)
        xs))))

(define (fold-left f y xs)
  (if (null? xs)
    y
    (fold-left
      f
      (f y (car xs))
      (cdr xs))))

(define (fold-right f y xs)
  (if (null? xs)
    y
    (f (fold-right f y (cdr xs)) (car xs))))

(define (take n list)
  (if (= n 0)
    '()
    (cons
      (car list)
      (take (- n 1) (cdr list)))))

(define (skip n list)
  (if (= n 0)
    list
    (skip (- n 1) (cdr list))))

(define (list-position f xs)
  (let loop ((xs xs) (index 0))
    (cond
      ((null? xs)
        #f)

      ((f (car xs))
        index)

      (else
        (loop (cdr xs) (+ index 1))))))

(define (memv-position one xs)
  (list-position (lambda (other) (eqv? one other)) xs))

; Note that the original `append` function works in this way natively on some Scheme implementations.
(define (maybe-append xs ys)
  (and xs ys (append xs ys)))

(define (relaxed-length xs)
  (let loop ((xs xs) (y 0))
    (if (pair? xs)
      (loop (cdr xs) (+ y 1))
      y)))

(define (relaxed-deep-map f xs)
  (cond
    ((null? xs)
      '())

    ((pair? xs)
      (cons
        (relaxed-deep-map f (car xs))
        (relaxed-deep-map f (cdr xs))))

    (else
      (f xs))))

(define (map-values f xs)
  (map (lambda (pair) (cons (car pair) (f (cdr pair)))) xs))

(define (zip-alist xs)
  (define (zip xs)
    (if (memv #f (map (lambda (pair) (pair? (cdr pair))) xs))
      '()
      (cons
        (map-values car xs)
        (zip (map-values cdr xs)))))

  (if (null? xs) '() (zip xs)))

(define (predicate expression)
  (and (pair? expression) (car expression)))

(define (count-parameters parameters)
  (if (pair? parameters)
    (+ 1 (count-parameters (cdr parameters)))
    0))

(define (parameter-names parameters)
  (cond
    ((pair? parameters)
      (cons (car parameters) (parameter-names (cdr parameters))))

    ((symbol? parameters)
      (list parameters))

    ((null? parameters)
      '())

    (else
      (error "invalid variadic parameter" parameters))))

; Source code reading

(define (read-all)
  (let ((x (read)))
    (if (eof-object? x)
      '()
      (cons x (read-all)))))

(define (read-source)
  (cons '$$begin (read-all)))

; Target code writing

(define (write-target codes)
  (map write-u8 codes))

; Expansion

;; Context

(define-record-type id-cell
  (make-id-cell id)
  id-cell?
  (id id-cell-id id-cell-set-id!))

(define-record-type expansion-context
  (make-expansion-context environment variable-id)
  expansion-context?
  (environment expansion-context-environment expansion-context-set-environment!)
  (variable-id expansion-context-variable-id))

(define (expansion-context-append context pairs)
  (make-expansion-context
    (append pairs (expansion-context-environment context))
    (expansion-context-variable-id context)))

(define (expansion-context-push context name denotation)
  (expansion-context-append context (list (cons name denotation))))

(define (expansion-context-set! context name denotation)
  (let* (
      (environment (expansion-context-environment context))
      (pair (assv name environment)))
    (if pair
      (set-cdr! pair denotation)
      ; This works because we pass a reference to an environment in a context
      ; to macro transformers.
      (expansion-context-set-environment!
        context
        (cons (cons name denotation) (expansion-context-environment context))))))

(define (expansion-context-generate-variable-id! context)
  (let* (
      (cell (expansion-context-variable-id context))
      (id (id-cell-id cell)))
    (id-cell-set-id! cell (+ id 1))
    id))

;; Procedures

(define primitive-functions
  '(
    (+ . $$+)
    (- . $$-)
    (* . $$*)
    (/ . $$/)
    (< . $$<)))

; TODO Check if those primitive functions are from the `scheme base` library
; before applying optimization.
(define (optimize expression)
  (let ((pair (assv (predicate expression) primitive-functions)))
    (if (and pair (= (length expression) 3))
      (cons (cdr pair) (cdr expression))
      expression)))

(define (resolve-denotation-pair context name)
  (assv name (expansion-context-environment context)))

(define (resolve-denotation context expression)
  (cond
    ((resolve-denotation-pair context expression) =>
      cdr)

    (else
      expression)))

(define (rename-variable context name)
  (string->symbol
    (string-append
      (symbol->string name)
      "$"
      (number->string (expansion-context-generate-variable-id! context) 32))))

(define (find-pattern-variables literals pattern)
  (cond
    ((memv pattern (append '(_ ...) literals))
      '())

    ((symbol? pattern)
      (list pattern))

    ((pair? pattern)
      (append
        (find-pattern-variables literals (car pattern))
        (find-pattern-variables literals (cdr pattern))))

    (else
      '())))

(define-record-type ellipsis-match
  (make-ellipsis-match value)
  ellipsis-match?
  (value ellipsis-match-value))

(define (match-ellipsis-pattern definition-context use-context literals pattern expression)
  (let (
      (matches
        (fold-right
          (lambda (all ones)
            (and
              all
              ones
              (map
                (lambda (pair)
                  (let ((name (car pair)))
                    (cons name
                      (cons
                        (cdr pair)
                        (cdr (assv name all))))))
                ones)))
          (map
            (lambda (name) (cons name '()))
            (find-pattern-variables literals pattern))
          (map
            (lambda (expression)
              (match-pattern definition-context use-context literals pattern expression))
            expression))))
    (and
      matches
      (map
        (lambda (pair)
          (cons (car pair) (make-ellipsis-match (cdr pair))))
        matches))))

(define (match-pattern definition-context use-context literals pattern expression)
  (define (match pattern expression)
    (match-pattern definition-context use-context literals pattern expression))

  (cond
    ((eqv? pattern '_)
      '())

    ((memv pattern literals)
      (if (eqv?
          (resolve-denotation use-context expression)
          (resolve-denotation definition-context pattern))
        '()
        #f))

    ((symbol? pattern)
      (list (cons pattern expression)))

    ((pair? pattern)
      (cond
        ((and
            (pair? (cdr pattern))
            (eqv? (cadr pattern) '...))
          (let ((length (- (relaxed-length expression) (- (relaxed-length pattern) 2))))
            (and
              (>= length 0)
              (maybe-append
                (match-ellipsis-pattern
                  definition-context
                  use-context
                  literals
                  (car pattern)
                  (take length expression))
                (match (cddr pattern) (skip length expression))))))

        ((pair? expression)
          (maybe-append
            (match (car pattern) (car expression))
            (match (cdr pattern) (cdr expression))))

        (else
          #f)))

    ((equal? pattern expression)
      '())

    (else
      #f)))

(define (fill-ellipsis-template definition-context use-context matches template)
  (map
    (lambda (matches) (fill-template definition-context use-context matches template))
    (let* (
        (variables (find-pattern-variables '() template))
        (matches (filter (lambda (pair) (memv (car pair) variables)) matches))
        (singleton-matches (filter (lambda (pair) (not (ellipsis-match? (cdr pair)))) matches))
        (ellipsis-matches (filter (lambda (pair) (ellipsis-match? (cdr pair))) matches)))
      (when (null? ellipsis-matches)
        (error "no ellipsis pattern variables" template))
      (map
        (lambda (matches) (append singleton-matches matches))
        (zip-alist
          (map
            (lambda (pair)
              (cons (car pair) (ellipsis-match-value (cdr pair))))
            ellipsis-matches))))))

(define (fill-template definition-context use-context matches template)
  (define (fill template)
    (fill-template definition-context use-context matches template))

  (cond
    ((symbol? template)
<<<<<<< HEAD
      (let ((pair (assv template matches)))
        (if pair
          (cdr pair)
          (let (
              (name (rename-variable use-context template))
              (pair (resolve-denotation-pair definition-context template)))
            ; TODO Refactor this.
            ; TODO Consider variable IDs.
            ;
            ; This destructive update of a context is fine because
            ; we always generate fresh variables. But it accumulates garbages
            ; of unused variables in the context.
            (expansion-context-set! use-context name (if pair (cdr pair) template))
            name))))
=======
      (cond
        ((assv template matches) =>
          cdr)

        ; Skip a literal.
        (else
          template)))
>>>>>>> 7518fc26

    ((pair? template)
      (if (and
          (pair? (cdr template))
          (eqv? (cadr template) '...))
        (append
          (fill-ellipsis-template definition-context use-context matches (car template))
          (fill (cddr template)))
        (cons
          (fill (car template))
          (fill (cdr template)))))

    (else
      template)))

(define (make-transformer definition-context transformer)
  (unless (eqv? (predicate transformer) 'syntax-rules)
    (error "unsupported macro transformer" transformer))
  (let (
      (literals (cadr transformer))
      (rules (cddr transformer)))
    (lambda (use-context expression)
      (let loop ((rules rules))
        (unless (pair? rules)
          (error "invalid syntax" expression))
        (let* (
            (rule (car rules))
            (matches (match-pattern definition-context use-context literals (car rule) expression)))
          (if matches
            (let* (
                (template (cadr rule))
                (names
                  (map
                    (lambda (name) (cons name (rename-variable use-context name)))
                    (find-pattern-variables (append literals (map car matches)) template))))
              (for-each
                (lambda (pair)
                  (expansion-context-set!
                    use-context
                    (cdr pair)
                    (let* (
                        (name (car pair))
                        (pair (resolve-denotation-pair definition-context name)))
                      (if pair (cdr pair) name))))
                names)
              (fill-template
                definition-context
                use-context
                (append names matches)
                template))
            (loop (cdr rules))))))))

(define (expand-definition definition)
  (let (
      (pattern (cadr definition))
      (body (cddr definition)))
    (if (symbol? pattern)
      (cons pattern body)
      (list
        (car pattern)
        (cons '$$lambda (cons (cdr pattern) body))))))

(define (expand-quasiquote expression)
  (cond
    ((not (pair? expression))
      `($$quote ,expression))

    ((eqv? (car expression) 'unquote)
      (cadr expression))

    ((and
        (pair? (car expression))
        (eqv? (caar expression) 'unquote-splicing))
      `(append
        ,(cadar expression)
        ,(expand-quasiquote (cdr expression))))

    (else
      `(cons
        ,(expand-quasiquote (car expression))
        ,(expand-quasiquote (cdr expression))))))

; https://www.researchgate.net/publication/220997237_Macros_That_Work
(define (expand-expression context expression)
  (define (expand expression)
    (expand-expression context expression))

  (optimize
    (cond
      ((symbol? expression)
        (let ((value (resolve-denotation context expression)))
          (when (procedure? value)
            (error "invalid syntax" expression))
          value))

      ((pair? expression)
        (case (resolve-denotation context (car expression))
          (($$define)
            (let ((name (cadr expression)))
              (expansion-context-set! context name name)
              (expand `($$set! ,@(cdr expression)))))

          (($$define-syntax)
            (expansion-context-set!
              context
              (cadr expression)
              (make-transformer context (caddr expression)))
            #f)

          (($$lambda)
            (let* (
                (parameters (cadr expression))
                (context
                  (expansion-context-append
                    context
                    (map
                      (lambda (name) (cons name (rename-variable context name)))
                      (parameter-names parameters))))
                ; We need to resolve parameter denotations before expanding a body.
                (parameters
                  (relaxed-deep-map
                    (lambda (name) (resolve-denotation context name))
                    parameters)))
              (list
                '$$lambda
                parameters
                (expand-expression context (caddr expression)))))

          (($$let-syntax)
            (expand-expression
              (fold-left
                (lambda (context pair)
                  (expansion-context-push
                    context
                    (car pair)
                    (make-transformer context (cadr pair))))
                context
                (cadr expression))
              (caddr expression)))

          (($$letrec-syntax)
            (let* (
                (bindings (cadr expression))
                (context
                  (fold-left
                    (lambda (context pair)
                      (expansion-context-push context (car pair) #f))
                    context
                    bindings)))
              (for-each
                (lambda (pair)
                  (expansion-context-set!
                    context
                    (car pair)
                    (make-transformer context (cadr pair))))
                bindings)
              (expand-expression context (caddr expression))))

          (($$quasiquote)
            (expand-quasiquote (cadr expression)))

          (($$quote)
            (cons '$$quote (cdr expression)))

          (else =>
            (lambda (value)
              (if (procedure? value)
                (expand (value context expression))
                (map expand expression))))))

      (else
        expression))))

(define (expand expression)
  (expand-expression
    (make-expansion-context '() (make-id-cell 0))
    expression))

; Compilation

;; Context

(define-record-type compilation-context
  (make-compilation-context environment)
  compilation-context?
  (environment compilation-context-environment))

(define (compilation-context-append-locals context variables)
  (make-compilation-context (append variables (compilation-context-environment context))))

(define (compilation-context-push-local context variable)
  (compilation-context-append-locals context (list variable)))

; If a variable is not in environment, it is considered to be global.
(define (compilation-context-resolve context variable)
  (or (memv-position variable (compilation-context-environment context)) variable))

;; Procedures

(define (compile-constant constant continuation)
  (rib constant-instruction constant continuation))

(define (compile-primitive-call name continuation)
  (rib
    call-instruction
    (rib-cons
      (case name
        ((close)
          1)

        ((cons $$-)
          2)

        (($$rib)
          3)

        (else
          (error "unknown primitive" name)))
      name)
    continuation))

(define (drop? codes)
  (and
    (rib? codes)
    (eqv? (rib-tag codes) set-instruction)
    (eqv? (rib-car codes) 0)))

(define (compile-unspecified continuation)
  (if (drop? continuation)
    ; Skip a "drop" instruction.
    (rib-cdr continuation)
    (compile-constant #f continuation)))

(define (compile-drop continuation)
  (if (null? continuation)
    continuation
    (rib set-instruction 0 continuation)))

(define (compile-sequence context expressions continuation)
  (compile-expression
    context
    (car expressions)
    (if (null? (cdr expressions))
      continuation
      (compile-drop (compile-sequence context (cdr expressions) continuation)))))

(define (compile-raw-call context function arguments argument-count continuation)
  (if (null? arguments)
    (rib
      call-instruction
      (rib-cons
        argument-count
        (compilation-context-resolve context function))
      continuation)
    (compile-expression
      context
      (car arguments)
      (compile-raw-call
        (compilation-context-push-local context #f)
        function
        (cdr arguments)
        argument-count
        continuation))))

(define (compile-call context expression variadic continuation)
  (let* (
      (function (car expression))
      (arguments (cdr expression))
      (continue
        (lambda (context function continuation)
          (compile-raw-call
            context
            function
            arguments
            (- (* 2 (length arguments)) (if variadic 1 0))
            continuation))))
    (if (symbol? function)
      (continue context function continuation)
      (compile-expression
        context
        function
        (continue
          (compilation-context-push-local context '$function)
          '$function
          (compile-unbind continuation))))))

(define (compile-unbind continuation)
  (if (null? continuation)
    continuation
    (rib set-instruction 1 continuation)))

(define (compile-expression context expression continuation)
  (cond
    ((symbol? expression)
      (rib
        get-instruction
        (compilation-context-resolve context expression)
        continuation))

    ((pair? expression)
      (case (car expression)
        (($$apply)
          (compile-call context (cdr expression) #t continuation))

        (($$begin)
          (compile-sequence context (cdr expression) continuation))

        (($$if)
          (compile-expression
            context
            (cadr expression)
            (rib if-instruction
              (compile-expression context (caddr expression) continuation)
              (compile-expression context (cadddr expression) continuation))))

        (($$lambda)
          (let ((parameters (cadr expression)))
            (compile-constant
              (make-procedure
                (rib
                  pair-type
                  (+
                    (* 2 (count-parameters parameters))
                    (if (symbol? (last-cdr parameters)) 1 0))
                  (compile-sequence
                    (compilation-context-append-locals
                      context
                      ; #f is for a frame.
                      (reverse (cons #f (parameter-names parameters))))
                    (cddr expression)
                    '()))
                '())
              (compile-primitive-call 'close continuation))))

        (($$quote)
          (compile-constant (cadr expression) continuation))

        (($$set!)
          (compile-expression
            context
            (caddr expression)
            (rib
              set-instruction
              (compilation-context-resolve
                (compilation-context-push-local context #f)
                (cadr expression))
              (compile-unspecified continuation))))

        (else
          (compile-call context expression #f continuation))))

    (else
      (compile-constant expression continuation))))

(define (compile expression)
  (compile-expression (make-compilation-context '()) expression '()))

; Constant building

;; Context

(define-record-type constant-context
  (make-constant-context constants constant-id)
  constant-context?
  (constants constant-context-constants constant-context-set-constants!)
  (constant-id constant-context-constant-id constant-context-set-constant-id!))

(define (constant-context-constant context constant)
  (cond
    ((assv constant (append default-constants (constant-context-constants context))) =>
      cdr)

    (else
      #f)))

(define (constant-context-add-constant! context constant symbol)
  (constant-context-set-constants!
    context
    (cons (cons constant symbol) (constant-context-constants context))))

(define (constant-context-generate-constant-id! context)
  (let ((id (constant-context-constant-id context)))
    (constant-context-set-constant-id! context (+ id 1))
    (string->symbol (string-append "$" (number->string id)))))

;; Main

; We do not need to check boolean and null which are registered as default constants.
(define (constant-normal? constant)
  (or
    (symbol? constant)
    (and (number? constant) (>= constant 0))
    (stak-procedure? constant)))

(define (build-rib-constant-codes context car cdr tag continue)
  (define (build-child constant continue)
    (build-constant context constant (lambda () (build-constant-codes context constant continue))))

  (build-child
    car
    (lambda ()
      (build-child
        cdr
        (lambda ()
          (if (eqv? tag pair-type)
            (compile-primitive-call 'cons (continue))
            (rib
              constant-instruction
              tag
              (compile-primitive-call rib-symbol (continue)))))))))

(define (build-constant-codes context constant continue)
  (let (
      (symbol (constant-context-constant context constant))
      (build-rib
        (lambda (car cdr tag)
          (build-rib-constant-codes context car cdr tag continue))))
    (if symbol
      (rib get-instruction symbol (continue))
      (cond
        ((constant-normal? constant)
          (rib constant-instruction constant (continue)))

        ((bytevector? constant)
          (build-rib
            (bytevector-length constant)
            (bytevector->list constant)
            bytevector-type))

        ((char? constant)
          (build-rib (char->integer constant) '() char-type))

        ((and (number? constant) (> 0 constant))
          (rib constant-instruction
            0
            (rib constant-instruction
              (abs constant)
              (compile-primitive-call '$$- (continue)))))

        ((pair? constant)
          (build-rib (car constant) (cdr constant) pair-type))

        ((string? constant)
          (build-rib
            (string-length constant)
            (map char->integer (string->list constant))
            string-type))

        ((vector? constant)
          (build-rib
            (vector-length constant)
            (vector->list constant)
            vector-type))

        (else
          (error "invalid constant" constant))))))

(define (build-constant context constant continue)
  (if (or (constant-normal? constant) (constant-context-constant context constant))
    (continue)
    (let ((id (constant-context-generate-constant-id! context)))
      (build-constant-codes
        context
        constant
        (lambda ()
          (constant-context-add-constant! context constant id)
          (rib set-instruction id (continue)))))))

(define (build-constants context codes continue)
  (if (null? codes)
    (continue)
    (let (
        (continue (lambda () (build-constants context (rib-cdr codes) continue)))
        (instruction (rib-tag codes))
        (operand (rib-car codes)))
      (cond
        ((eqv? instruction constant-instruction)
          (build-constant
            context
            operand
            (if (stak-procedure? operand)
              (lambda () (build-constants context (procedure-code operand) continue))
              continue)))

        ((eqv? instruction if-instruction)
          (build-constants context operand continue))

        (else
          (continue))))))

; Encoding

;; Utility

(define (find-symbols codes)
  (let loop ((codes codes) (symbols '()))
    (if (null? codes)
      symbols
      (let* (
          (instruction (rib-tag codes))
          (operand (rib-car codes))
          (operand
            (if (eqv? instruction call-instruction)
              (rib-cdr operand)
              operand)))
        (loop
          (rib-cdr codes)
          (cond
            ((and
                (eqv? instruction constant-instruction)
                (stak-procedure? operand))
              (loop (procedure-code operand) symbols))

            ((eqv? instruction if-instruction)
              (loop operand symbols))

            ((and
                (symbol? operand)
                (not (eqv? operand rib-symbol))
                (not (memq operand symbols)))
              (cons operand symbols))

            (else
              symbols)))))))

(define (reverse-codes codes)
  (let loop ((codes codes) (result '()))
    (if (null? codes)
      result
      (loop (rib-cdr codes) (cons codes result)))))

(define (find-continuation left right)
  (let loop (
      (left (reverse-codes left))
      (right (reverse-codes right))
      (result '()))
    (if (and
        (pair? left)
        (pair? right)
        (eq? (car left) (car right)))
      (loop (cdr left) (cdr right) (car left))
      result)))

(define (count-skips codes continuation)
  (let loop ((codes codes) (count 0))
    (if (eq? codes continuation)
      count
      (loop (rib-cdr codes) (+ 1 count)))))

;; Context

(define-record-type encode-context
  (make-encode-context symbols constant-context)
  encode-context?
  (symbols encode-context-symbols encode-context-set-symbols!)
  (constant-context encode-context-constant-context))

(define (encode-context-constant context constant)
  (constant-context-constant (encode-context-constant-context context) constant))

;; Symbols

(define (encode-string string target)
  (if (null? string)
    target
    (encode-string (cdr string) (cons (char->integer (car string)) target))))

(define (encode-symbol symbol target)
  (encode-string (string->list (symbol->string symbol)) target))

(define (empty-symbol? symbol)
  (eqv? (string-ref (symbol->string symbol) 0) #\$))

(define (count-empty-symbols symbols)
  (let loop ((symbols symbols) (count 0))
    (if (null? symbols)
      count
      (loop
        (cdr symbols)
        (if (empty-symbol? (car symbols))
          (+ count 1)
          0)))))

(define (encode-symbols* symbols count target)
  ; We may encounter this only at the first call.
  (if (= count 0)
    target
    (let ((target (encode-symbol (car symbols) target)))
      (if (= count 1)
        target
        (encode-symbols*
          (cdr symbols)
          (- count 1)
          (cons (char->integer #\,) target))))))

; TODO Should we put all empty symbols at the end?
(define (encode-symbols symbols target)
  (let (
      (count (count-empty-symbols symbols))
      (target (cons (char->integer #\;) target)))
    (encode-integer
      count
      (if (null? symbols)
        target
        (encode-symbols* symbols (- (length symbols) count) target)))))

;; Codes

(define integer-base 128)
(define short-integer-base 8)

(define (encode-integer-part integer base bit)
  (+ bit (* 2 (modulo integer base))))

(define (encode-integer-with-base integer base target)
  (let loop (
      (x (quotient integer base))
      (bit 0)
      (target target))
    (if (= x 0)
      (values (encode-integer-part integer base bit) target)
      (loop
        (quotient x integer-base)
        1
        (cons (encode-integer-part x integer-base bit) target)))))

(define (encode-short-integer integer target)
  (encode-integer-with-base integer short-integer-base target))

(define (encode-integer integer target)
  (let-values (((byte target) (encode-integer-with-base integer integer-base target)))
    (cons byte target)))

(define (encode-instruction instruction integer return target)
  (let-values (((integer target) (encode-short-integer integer target)))
    (cons (+ (if return 1 0) (* 2 instruction) (* 16 integer)) target)))

(define (encode-procedure context procedure return target)
  (let ((code (rib-car procedure)))
    (encode-codes
      context
      (rib-cdr code)
      '()
      (encode-instruction
        closure-instruction
        (rib-car code)
        return
        target))))

(define (encode-operand context operand)
  (cond
    ((number? operand)
      (+ (* operand 2) 1))

    ((symbol? operand)
      (* 2
        (or
          (memv-position operand (encode-context-symbols context))
          (error "symbol not found" operand))))

    (else
      (error "invalid operand" operand))))

(define (encode-codes context codes terminal target)
  (if (eq? codes terminal)
    target
    (let* (
        (instruction (rib-tag codes))
        (operand (rib-car codes))
        (rest (rib-cdr codes))
        (return (null? rest))
        (encode-simple
          (lambda (instruction)
            (encode-instruction
              instruction
              (encode-operand context operand)
              return
              target))))
      (encode-codes
        context
        rest
        terminal
        (cond
          ((memv instruction (list set-instruction get-instruction))
            (encode-simple instruction))

          ((eqv? instruction call-instruction)
            (encode-instruction
              instruction
              (rib-car operand)
              return
              (encode-integer (encode-operand context (rib-cdr operand)) target)))

          ((and
              (eqv? instruction constant-instruction)
              (stak-procedure? operand))
            (encode-procedure context operand return target))

          ((eqv? instruction constant-instruction)
            (let ((symbol (encode-context-constant context operand)))
              (if symbol
                (encode-instruction
                  get-instruction
                  (encode-operand context symbol)
                  return
                  target)
                (encode-simple constant-instruction))))

          ((eqv? instruction if-instruction)
            (let* (
                (continuation (find-continuation operand rest))
                (target
                  (encode-codes
                    context
                    operand
                    continuation
                    (encode-instruction if-instruction 0 #f target))))
              (if (null? continuation)
                target
                (encode-instruction skip-instruction (count-skips rest continuation) #t target))))

          (else
            (error "invalid instruction" instruction)))))))

;; Primitives

(define (build-primitive primitive continuation)
  (rib constant-instruction
    (cadr primitive)
    (rib constant-instruction
      '()
      (rib constant-instruction
        procedure-type
        (compile-primitive-call
          rib-symbol
          (rib set-instruction (car primitive) continuation))))))

(define (build-primitives primitives continuation)
  (if (null? primitives)
    continuation
    (build-primitive
      (car primitives)
      (build-primitives (cdr primitives) continuation))))

;; Main

(define (encode codes)
  (let* (
      (constant-context (make-constant-context '() 0))
      (codes
        (build-primitives
          primitives
          (build-constants constant-context codes (lambda () codes))))
      (symbols (find-symbols codes)))
    (encode-symbols
      symbols
      (encode-codes
        (make-encode-context
          (append (map cdr default-constants) (list rib-symbol) symbols)
          constant-context)
        codes
        '()
        '()))))

; Main

(write-target (encode (compile (expand (read-source)))))<|MERGE_RESOLUTION|>--- conflicted
+++ resolved
@@ -425,22 +425,6 @@
 
   (cond
     ((symbol? template)
-<<<<<<< HEAD
-      (let ((pair (assv template matches)))
-        (if pair
-          (cdr pair)
-          (let (
-              (name (rename-variable use-context template))
-              (pair (resolve-denotation-pair definition-context template)))
-            ; TODO Refactor this.
-            ; TODO Consider variable IDs.
-            ;
-            ; This destructive update of a context is fine because
-            ; we always generate fresh variables. But it accumulates garbages
-            ; of unused variables in the context.
-            (expansion-context-set! use-context name (if pair (cdr pair) template))
-            name))))
-=======
       (cond
         ((assv template matches) =>
           cdr)
@@ -448,7 +432,6 @@
         ; Skip a literal.
         (else
           template)))
->>>>>>> 7518fc26
 
     ((pair? template)
       (if (and
