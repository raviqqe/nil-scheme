name: release
on:
  push:
    branches:
      - main
  pull_request:
concurrency:
  group: release-${{ github.ref }}
  cancel-in-progress: ${{ github.ref != 'refs/heads/main' }}
jobs:
  cargo:
    runs-on: ubuntu-latest
    environment: ${{ github.ref == 'refs/heads/main' && 'release' || 'test' }}
    steps:
      - uses: raviqqe/stak/tools/ci/github/setup@main
      - run: tools/ci/release.sh
        env:
          CARGO_REGISTRY_TOKEN: ${{ secrets.CARGO_REGISTRY_TOKEN }}
        if: github.ref == 'refs/heads/main'
  wasm:
    permissions:
      contents: read
      id-token: write
    runs-on: ubuntu-latest
    environment: ${{ github.ref == 'refs/heads/main' && 'release' || 'test' }}
    steps:
      - uses: raviqqe/stak/tools/ci/github/setup@main
<<<<<<< HEAD
      - run: wasm-pack build wasm
=======
      - run: cargo install wasm-pack
      - run: wasm-pack build --target web wasm
>>>>>>> a17142b6
      - run: |
          jq '. + input' pkg/package.json package.json > /tmp/package.json
          mv /tmp/package.json pkg
        working-directory: wasm
      - run: wasm-pack pack wasm
      - uses: JS-DevTools/npm-publish@v3
        with:
          access: public
          package: wasm/pkg
          provenance: true
          token: ${{ secrets.NPM_TOKEN }}
        if: github.ref == 'refs/heads/main'
  release:
    needs:
      - cargo
      - wasm
    if: always()
    runs-on: ubuntu-latest
    steps:
      - run: for result in ${{ join(needs.*.result, ' ') }}; do [ $result = success ]; done<|MERGE_RESOLUTION|>--- conflicted
+++ resolved
@@ -25,12 +25,8 @@
     environment: ${{ github.ref == 'refs/heads/main' && 'release' || 'test' }}
     steps:
       - uses: raviqqe/stak/tools/ci/github/setup@main
-<<<<<<< HEAD
+      - run: cargo install wasm-pack
       - run: wasm-pack build wasm
-=======
-      - run: cargo install wasm-pack
-      - run: wasm-pack build --target web wasm
->>>>>>> a17142b6
       - run: |
           jq '. + input' pkg/package.json package.json > /tmp/package.json
           mv /tmp/package.json pkg
