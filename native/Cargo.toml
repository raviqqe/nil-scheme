--- conflicted
+++ resolved
@@ -12,11 +12,7 @@
 alloc = ["dep:any-fn"]
 
 [dependencies]
-<<<<<<< HEAD
-any-fn = { version = "0.6.0", optional = true }
-=======
 any-fn = { version = "0.6.1", optional = true }
->>>>>>> 326b7284
 heapless = { version = "0.8.0", default-features = false }
 stak-vm = { version = "0.7.22", path = "../vm" }
 
