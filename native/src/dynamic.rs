//! Native functions dynamically defined.

mod error;

pub use self::error::DynamicError;
use alloc::boxed::Box;
use any_fn::AnyFn;
use core::{any::Any, cell::RefCell};
use heapless::Vec;
use stak_vm::{Error, Memory, Number, PrimitiveSet, Type};

const MAXIMUM_ARGUMENT_COUNT: usize = 16;

/// A dynamic primitive set equipped with native functions in Rust.
<<<<<<< HEAD
pub struct DynamicPrimitiveSet<'a, const N: usize> {
    functions: &'a mut [AnyFn<'a>],
    values: [Option<RefCell<Box<dyn Any>>>; N],
=======
pub struct DynamicPrimitiveSet<'a, 'b, const N: usize> {
    functions: &'a mut [AnyFn<'b>],
    objects: [Option<RefCell<Box<dyn Any>>>; N],
>>>>>>> ea9ae5f5
}

impl<'a, 'b, const N: usize> DynamicPrimitiveSet<'a, 'b, N> {
    /// Creates a primitive set.
    pub fn new(functions: &'a mut [AnyFn<'b>]) -> Self {
        Self {
            functions,
            // TODO Garbage-collect foreign values.
            values: [const { None }; N],
        }
    }
}

impl<const N: usize> PrimitiveSet for DynamicPrimitiveSet<'_, '_, N> {
    type Error = DynamicError;

    fn operate(&mut self, memory: &mut Memory, primitive: usize) -> Result<(), Self::Error> {
        let function = self
            .functions
            .get_mut(primitive)
            .ok_or(Error::IllegalPrimitive)?;

        let (value, index) = {
            let mut arguments = Vec::<_, MAXIMUM_ARGUMENT_COUNT>::new();

            for _ in 0..function.arity() {
                let value = memory.pop();
                let value = self.values
                    [memory.car(value.assume_cons()).assume_number().to_i64() as usize]
                    .as_ref()
                    .ok_or(DynamicError::ObjectIndex)?;

                arguments.push(value).map_err(|_| Error::ArgumentCount)?;
            }

            let value = function.call(arguments.as_slice())?;

            (
                value,
                self.values
                    .iter()
                    .position(Option::is_none)
                    .ok_or(Error::OutOfMemory)?,
            )
        };

        self.values[index] = Some(RefCell::new(value));

        let cons = memory.cons(
            Number::from_i64(index as _).into(),
            memory.null().set_tag(Type::Foreign as _),
        )?;
        memory.push(cons.into())?;

        Ok(())
    }
}<|MERGE_RESOLUTION|>--- conflicted
+++ resolved
@@ -12,15 +12,9 @@
 const MAXIMUM_ARGUMENT_COUNT: usize = 16;
 
 /// A dynamic primitive set equipped with native functions in Rust.
-<<<<<<< HEAD
-pub struct DynamicPrimitiveSet<'a, const N: usize> {
-    functions: &'a mut [AnyFn<'a>],
-    values: [Option<RefCell<Box<dyn Any>>>; N],
-=======
 pub struct DynamicPrimitiveSet<'a, 'b, const N: usize> {
     functions: &'a mut [AnyFn<'b>],
-    objects: [Option<RefCell<Box<dyn Any>>>; N],
->>>>>>> ea9ae5f5
+    values: [Option<RefCell<Box<dyn Any>>>; N],
 }
 
 impl<'a, 'b, const N: usize> DynamicPrimitiveSet<'a, 'b, N> {
