; Syntax
;
; Those syntax definitions are mostly ported from https://small.r7rs.org/attachment/r7rs.pdf.

;; Base

($$define-syntax define-syntax
  (syntax-rules ()
    ((_ name value)
      ($$define-syntax name value))))

(define-syntax define
  (syntax-rules ()
    ((_ (name argument ...) body1 body2 ...)
      (define name (lambda (argument ...) body1 body2 ...)))

    ((_ (name argument ... . rest) body1 body2 ...)
      (define name (lambda (argument ... . rest) body1 body2 ...)))

    ((_ name value)
      ($$define name value))))

(define-syntax lambda
  (syntax-rules (define define-syntax)
    ((_ arguments (define content ...) body1 body2 ...)
      (lambda "value" arguments () (define content ...) body1 body2 ...))

    ((_ "value" arguments ((name value) ...)
        (define (new-name argument ...) body1 body2 ...)
        body3
        body4
        ...)
      (lambda "value" arguments ((name value) ...)
        (define new-name (lambda (argument ...) body1 body2 ...))
        body3
        body4
        ...))

    ((_ "value" arguments ((name value) ...)
        (define (new-name argument ... . rest) body1 body2 ...)
        body3
        body4
        ...)
      (lambda "value" arguments ((name value) ...)
        (define new-name (lambda (argument ... . rest) body1 body2 ...))
        body3
        body4
        ...))

    ((_ "value" arguments ((name value) ...) (define new-name new-value) body1 body2 ...)
      (lambda "value" arguments ((name value) ... (new-name new-value)) body1 body2 ...))

    ((_ "value" arguments ((name value) ...) body1 body2 ...)
      (lambda arguments (letrec* ((name value) ...) body1 body2 ...)))

    ((_ arguments (define-syntax name value) body1 body2 ...)
      (lambda "syntax" arguments ((name value)) body1 body2 ...))

    ((_ "syntax" arguments ((name value) ...) (define-syntax new-name new-value) body1 body2 ...)
      (lambda "syntax" arguments ((name value) ... (new-name new-value)) body1 body2 ...))

    ((_ "syntax" arguments ((name value) ...) body1 body2 ...)
      (lambda arguments (letrec-syntax ((name value) ...) body1 body2 ...)))

    ((_ arguments body1 body2 ...)
      ($$lambda arguments (begin body1 body2 ...)))))

(define-syntax let-syntax
  (syntax-rules ()
    ((_ ((name value) ...) body1 body2 ...)
      ($$let-syntax ((name value) ...) (let () body1 body2 ...)))))

(define-syntax letrec-syntax
  (syntax-rules ()
    ((_ ((name value) ...) body1 body2 ...)
      ($$letrec-syntax ((name value) ...) (let () body1 body2 ...)))))

(define-syntax begin
  (syntax-rules ()
    ((_ value)
      value)

    ((_ value1 value2 ...)
      ($$begin value1 value2 ...))))

(define-syntax quasiquote
  (syntax-rules ()
    ((_ value)
      ($$quasiquote value))))

(define-syntax quote
  (syntax-rules ()
    ((_ value)
      ($$quote value))))

(define-syntax set!
  (syntax-rules ()
    ((_ name value)
      ($$set! name value))))

;; Library system

; TODO Implement an import statement.
(define-syntax import
  (syntax-rules ()
    ((_ x ...)
      #f)))

;; Binding

(define-syntax let
  (syntax-rules ()
    ((_ () (define content ...) body1 body2 ...)
      ((lambda () (define content ...) body1 body2 ...)))

    ((_ () (define-syntax content ...) body1 body2 ...)
      ((lambda () (define-syntax content ...) body1 body2 ...)))

    ; Optimize a case where no definition is in a body.
    ((_ () body1 body2 ...)
      (begin body1 body2 ...))

    ((_ ((name value) ...) body1 body2 ...)
      ((lambda (name ...) body1 body2 ...) value ...))

    ((_ tag ((name value) ...) body1 body2 ...)
      ((letrec ((tag (lambda (name ...) body1 body2 ...))) tag)
        value
        ...))))

(define-syntax let*
  (syntax-rules ()
    ((_ () body1 body2 ...)
      (let () body1 body2 ...))

    ((_ ((name1 value1) (name2 value2) ...)
        body1
        body2
        ...)
      (let ((name1 value1))
        (let* ((name2 value2) ...)
          body1
          body2
          ...)))))

(define-syntax letrec
  (syntax-rules ()
    ((_ ((name value) ...) body1 body2 ...)
      (letrec* ((name value) ...) body1 body2 ...))))

(define-syntax letrec*
  (syntax-rules ()
    ((_ ((name value) ...) body1 body2 ...)
      (let ((name #f) ...)
        (set! name value)
        ...
        body1
        body2
        ...))))

(define-syntax define-values
  (syntax-rules ()
    ((_ () value)
      value)

    ((_ (name) value)
      (define name (call-with-values (lambda () value) (lambda (x) x))))

    ((_ (name1 name2 ... last-name) value)
      (begin
        (define name1 (call-with-values (lambda () value) list))
        (define name2
          (let ((x (cadr name1)))
            (set-cdr! name1 (cddr name1))
            x))
        ...
        (define last-name
          (let ((x (cadr name1)))
            (set! name1 (car name1))
            x))))

    ((_ (name1 name2 ... . last-name) value)
      (begin
        (define name1 (call-with-values (lambda () value) list))
        (define name2
          (let ((x (cadr name1)))
            (set-cdr! name1 (cddr name1))
            x))
        ...
        (define last-name
          (let ((x (cdr name1)))
            (set! name1 (car name1))
            x))))

    ((_ name value)
      (define name (call-with-values (lambda () value) list)))))

(define-syntax let-values
  (syntax-rules ()
    ((_ (binding ...) body1 body2 ...)
      (let-values "multiple" (binding ...) () (begin body1 body2 ...)))

    ((_ "multiple" () singles body)
      (let singles body))

    ((_ "multiple" ((names value) binding ...) singles body)
      (let-values "single" names value () (binding ...) singles body))

    ((_ "single" () value arguments bindings singles body)
      (call-with-values
        (lambda () value)
        (lambda arguments
          (let-values "multiple" bindings singles body))))

    ((_ "single" (name . names) value (argument ...) bindings (single ...) body)
      (let-values "single"
        names
        value
        (argument ... x)
        bindings
        (single ... (name x))
        body))

    ((_ "single" name value (argument ...) bindings (single ...) body)
      (call-with-values
        (lambda () value)
        (lambda (argument ... . x)
          (let-values "multiple" bindings (single ... (name x)) body))))))

(define-syntax let*-values
  (syntax-rules ()
    ((_ () body1 body2 ...)
      (let () body1 body2 ...))

    ((_ (binding1 binding2 ...) body1 body2 ...)
      (let-values (binding1)
        (let*-values (binding2 ...) body1 body2 ...)))))

;; Conditional

(define-syntax if
  (syntax-rules ()
    ((_ test clause1 clause2)
      ($$if test clause1 clause2))

    ((_ test clause)
      (if test clause #f))))

(define-syntax cond
  (syntax-rules (else =>)
    ((_ (else result1 result2 ...))
      (begin result1 result2 ...))

    ((_ (test => result))
      (let ((temp test))
        (if temp (result temp))))

    ((_ (test => result) clause1 clause2 ...)
      (let ((temp test))
        (if temp
          (result temp)
          (cond clause1 clause2 ...))))

    ((_ (test))
      test)

    ((_ (test) clause1 clause2 ...)
      (let ((temp test))
        (if temp
          temp
          (cond clause1 clause2 ...))))

    ((_ (test result1 result2 ...))
      (if test (begin result1 result2 ...)))

    ((_ (test result1 result2 ...) clause1 clause2 ...)
      (if test
        (begin result1 result2 ...)
        (cond clause1 clause2 ...)))))

(define-syntax case
  (syntax-rules (else =>)
    ((_ (key ...)
        clause
        ...)
      (let ((atom-key (key ...)))
        (case atom-key clause ...)))

    ((_ key
        (else => result))
      (result key))

    ((_ key
        (else result1 result2 ...))
      (begin result1 result2 ...))

    ((_ key
        ((atoms ...) result1 result2 ...))
      (if (memv key '(atoms ...))
        (begin result1 result2 ...)))

    ((_ key
        ((atoms ...) => result))
      (if (memv key '(atoms ...))
        (result key)))

    ((_ key
        ((atoms ...) => result)
        clause1
        clause2
        ...)
      (if (memv key '(atoms ...))
        (result key)
        (case key clause1 clause2 ...)))

    ((_ key
        ((atoms ...) result1 result2 ...)
        clause1
        clause2
        ...)
      (if (memv key '(atoms ...))
        (begin result1 result2 ...)
        (case key clause1 clause2 ...)))))

(define-syntax and
  (syntax-rules ()
    ((_)
      #t)

    ((_ test)
      test)

    ((_ test1 test2 ...)
      (if test1 (and test2 ...) #f))))

(define-syntax or
  (syntax-rules ()
    ((_)
      #f)

    ((_ test)
      test)

    ((_ test1 test2 ...)
      (let ((x test1))
        (if x x (or test2 ...))))))

(define-syntax when
  (syntax-rules ()
    ((_ test result1 result2 ...)
      (if test
        (begin result1 result2 ...)))))

(define-syntax unless
  (syntax-rules ()
    ((_ test result1 result2 ...)
      (when (not test) result1 result2 ...))))

; Type IDs

(define pair-type 0)
(define procedure-type 1)
(define symbol-type 2)
(define string-type 3)
(define char-type 4)
(define vector-type 5)
(define bytevector-type 6)
(define record-type 7)

; Primitives

(define (primitive id) ($$rib id '() procedure-type))

(define rib $$rib)
(define cons (primitive 1))
(define close (primitive 2))
(define rib? (primitive 3))
(define rib-car (primitive 4))
(define rib-cdr (primitive 5))
(define rib-tag (primitive 6))
(define rib-set-car! (primitive 7))
(define rib-set-cdr! (primitive 8))
(define rib-set-tag! (primitive 9))
(define eq? (primitive 10))
(define $$< (primitive 11))
(define $$+ (primitive 12))
(define $$- (primitive 13))
(define $$* (primitive 14))
(define $$/ (primitive 15))
(define $$read-u8 (primitive 16))
(define $$write-u8 (primitive 17))
(define $$write-error-u8 (primitive 18))

(define (apply f xs)
  ($$apply f xs))

(define exit-success (rib (cons 0 '()) '() procedure-type))

(define (exit . rest)
  (if (or (null? rest) (eqv? (car rest) #t))
    (exit-success)
<<<<<<< HEAD
    (begin
      (write (car rest) (current-error-port))
      ; Raise a non-recoverable error.
      ((lambda (x) #f)))))
=======
    ; Raise a non-recoverable error.
    (#f)))
>>>>>>> e6764037

; Types

(define (singleton? x)
  (or
    (null? x)
    (boolean? x)))

(define (instance? type)
  (lambda (x)
    (and
      (not (singleton? x))
      (rib? x)
      (eqv? (rib-tag x) type))))

(define (eqv? x y)
  (if (and (char? x) (char? y))
    (eqv? (char->integer x) (char->integer y))
    (eq? x y)))

(define (equal? x y)
  (or
    (eq? x y)
    (and
      (not (singleton? x))
      (not (singleton? y))
      (rib? x)
      (rib? y)
      (eq? (rib-tag x) (rib-tag y))
      (equal? (rib-car x) (rib-car y))
      (equal? (rib-cdr x) (rib-cdr y)))))

;; Record

; We use record types only for certain built-in types not to degrade space
; efficiency of their values
(define-syntax define-record-type
  (syntax-rules ()
    ((_ id
        (constructor field ...)
        predicate
        (field getter . rest)
        ...)
      (begin
        (define id (cons 'id '(field ...)))
        (define constructor (record-constructor id))
        (define predicate (record-predicate id))

        (define-record-field id field getter . rest)
        ...))))

(define-syntax define-record-field
  (syntax-rules ()
    ((_ type field getter)
      (define getter (record-getter type 'field)))

    ((_ type field getter setter)
      (begin
        (define-record-field type field getter)
        (define setter (record-setter type 'field))))))

(define record? (instance? record-type))

(define (record-constructor type)
  (lambda xs
    (rib (list->vector xs) type record-type)))

(define (record-predicate type)
  (lambda (x)
    (and
      (record? x)
      (eq? (rib-cdr x) type))))

(define (record-getter type field)
  (let ((index (field-index type field)))
    (lambda (record)
      (vector-ref (rib-car record) index))))

(define (record-setter type field)
  (let ((index (field-index type field)))
    (lambda (record value)
      (vector-set! (rib-car record) index value))))

(define (field-index type field)
  (memv-position field (cdr type)))

;; Boolean

(define (boolean? x)
  (or
    (eq? x #f)
    (eq? x #t)))

(define (not x)
  (eq? x #f))

;; Bytevector

(define bytevector? (instance? bytevector-type))

(define bytevector-length rib-car)

(define (bytevector-u8-ref vector index)
  (list-ref (rib-cdr vector) index))

;; Character

(define char? (instance? char-type))

(define (char-whitespace? x)
  (pair? (memv x '(#\newline #\return #\space #\tab))))

(define (integer->char x)
  (rib x '() char-type))

(define char->integer rib-car)

;; List

(define pair? (instance? pair-type))

(define (null? x)
  (eq? x '()))

(define car rib-car)
(define cdr rib-cdr)
(define set-car! rib-set-car!)
(define set-cdr! rib-set-cdr!)
(define (caar x) (car (car x)))
(define (cadr x) (car (cdr x)))
(define (cdar x) (cdr (car x)))
(define (cddr x) (cdr (cdr x)))
(define (caaar x) (car (caar x)))
(define (caddr x) (car (cddr x)))

(define (list . xs) xs)

(define (make-list length . rest)
  (define fill (if (null? rest) #f (car rest)))

  (define (make length)
    (if (= length 0)
      '()
      (cons fill (make (- length 1)))))

  (make length))

(define (length xs)
  (let loop ((xs xs) (y 0))
    (if (null? xs)
      y
      (loop (cdr xs) (+ y 1)))))

(define (map function list)
  (if (null? list)
    list
    (cons
      (function (car list))
      (map function (cdr list)))))

(define for-each map)

(define (list-ref list index)
  (car (list-tail list index)))

(define (list-set! list index value)
  (set-car! (list-tail list index) value))

(define (list-tail list index)
  (if (zero? index)
    list
    (list-tail (cdr list) (- index 1))))

(define (member x xs . rest)
  (define eq?
    (if (null? rest)
      equal?
      (car rest)))

  (cond
    ((null? xs)
      #f)

    ((eq? x (car xs))
      xs)

    (else
      (member x (cdr xs) eq?))))

(define (memq x xs) (member x xs eq?))
(define (memv x xs) (member x xs eqv?))

(define (assoc x xs . rest)
  (define eq?
    (if (null? rest)
      equal?
      (car rest)))

  (if (null? xs)
    #f
    (let ((pair (car xs)))
      (if (eq? x (car pair))
        pair
        (assoc x (cdr xs) eq?)))))

(define (assq x xs) (assoc x xs eq?))
(define (assv x xs) (assoc x xs eqv?))

(define (append . lists)
  (reduce-right append-lists '() lists))

(define (append-lists ys xs)
  (if (null? xs)
    ys
    (cons (car xs) (append-lists ys (cdr xs)))))

(define (reverse xs)
  (let loop ((xs xs) (ys '()))
    (if (null? xs)
      ys
      (loop (cdr xs) (cons (car xs) ys)))))

(define (fold-left f y xs)
  (if (null? xs)
    y
    (fold-left
      f
      (f y (car xs))
      (cdr xs))))

(define (fold-right f y xs)
  (if (null? xs)
    y
    (f (fold-right f y (cdr xs)) (car xs))))

(define (reduce-right f y xs)
  (cond
    ((null? xs)
      y)

    ((null? (cdr xs))
      (car xs))

    (else
      (f (reduce-right f y (cdr xs)) (car xs)))))

(define (list-position f xs)
  (let loop ((xs xs) (index 0))
    (cond
      ((null? xs)
        #f)

      ((f (car xs))
        index)

      (else
        (loop (cdr xs) (+ index 1))))))

(define (memv-position one xs)
  (list-position (lambda (other) (eqv? one other)) xs))

;; Number

(define (integer? x)
  (not (rib? x)))

(define rational? integer?)
(define real? rational?)
(define complex? real?)
(define number? complex?)

(define (exact? x) #t)
(define (inexact? x) #f)

(define (zero? x) (eqv? x 0))
(define (positive? x) (> x 0))
(define (negative? x) (< x 0))

(define (arithmetic-operator f y)
  (lambda xs (fold-left f y xs)))

(define (inverse-arithmetic-operator f y)
  (lambda (x . xs)
    (if (null? xs)
      (f y x)
      (fold-left f x xs))))

(define + (arithmetic-operator $$+ 0))
(define - (inverse-arithmetic-operator $$- 0))
(define * (arithmetic-operator $$* 1))
(define / (inverse-arithmetic-operator $$/ 1))

(define (comparison-operator f)
  (lambda xs
    (if (null? xs)
      #t
      (let loop (
          (x (car xs))
          (xs (cdr xs)))
        (if (null? xs)
          #t
          (let ((y (car xs)))
            (and (f x y) (loop y (cdr xs)))))))))

(define = (comparison-operator eqv?))
(define < (comparison-operator $$<))
(define > (comparison-operator (lambda (x y) ($$< y x))))
(define <= (comparison-operator (lambda (x y) (not ($$< y x)))))
(define >= (comparison-operator (lambda (x y) (not ($$< x y)))))

(define (abs x)
  (if (< x 0)
    (- 0 x)
    x))

(define (number->string x . rest)
  (let ((radix (if (null? rest) 10 (car rest))))
    (list->string
      (append
        (if (< x 0)
          (list #\-)
          '())
        (let loop ((x (abs x)) (ys '()))
          (let* (
              (q (/ x radix))
              (d (- x (* q radix)))
              (ys
                (cons
                  (integer->char
                    (if (< 9 d)
                      (+ (char->integer #\a) (- d 10))
                      (+ (char->integer #\0) d)))
                  ys)))
            (if (< 0 q)
              (loop q ys)
              ys)))))))

(define digit-characters
  (map
    (lambda (pair)
      (cons
        (cons
          (char->integer (caar pair))
          (char->integer (cdar pair)))
        (cdr pair)))
    '(
      ((#\0 . #\9) . 0)
      ((#\A . #\F) . 10)
      ((#\a . #\f) . 10))))

(define (string->number x . rest)
  (define radix (if (null? rest) 10 (car rest)))

  (define (convert-digit x)
    (let* (
        (x (char->integer x))
        (y
          (member
            x
            digit-characters
            (lambda (x pair) (<= (caar pair) x (cdar pair))))))
      (and y (+ (- x (caaar y)) (cdar y)))))

  (define (convert xs)
    (let loop ((xs xs) (y 0))
      (if (null? xs)
        y
        (let ((x (convert-digit (car xs))))
          (and x (loop (cdr xs) (+ (* radix y) x)))))))

  (let ((xs (string->list x)))
    (cond
      ((null? xs)
        #f)

      ((eqv? (car xs) #\-)
        (let ((x (convert (cdr xs))))
          (and x (- x))))

      (else
        (convert xs)))))

;; Procedure

(define procedure? (instance? procedure-type))

;; String

(define string? (instance? string-type))

(define (list->string x)
  (rib (length x) (map char->integer x) string-type))

(define (string->list x)
  (map integer->char (rib-cdr x)))

(define (string-append . xs)
  (list->string (apply append (map string->list xs))))

;; Symbol

(define symbol? (instance? symbol-type))

(define symbol-table (rib-cdr $$rib))
; Allow garbage collection for a symbol table.
(rib-set-cdr! $$rib #f)

(define symbol->string rib-cdr)

(define (string->symbol x)
  (let ((pair (member x symbol-table (lambda (x y) (equal? x (symbol->string y))))))
    (if pair
      (car pair)
      (let ((x (rib #f (string-append x) symbol-type)))
        (set! symbol-table (cons x symbol-table))
        x))))

;; Vector

(define vector? (instance? vector-type))

(define (vector . rest)
  (rib (length rest) rest vector-type))

(define (make-vector length . rest)
  (rib length (apply make-list (cons length rest)) vector-type))

(define vector-length rib-car)

(define (vector-ref vector index)
  (list-ref (rib-cdr vector) index))

(define (vector-set! vector index value)
  (list-set! (rib-cdr vector) index value))

(define (list->vector x)
  (rib (length x) x vector-type))

(define vector->list rib-cdr)

; Derived types

;; EOF object

(define-record-type eof-object
  (make-eof-object)
  eof-object?)

(define eof (make-eof-object))

(define (eof-object) eof)

;; Port

; TODO Support multiple bytes.
(define-record-type port
  (make-port* descriptor last-byte)
  port?
  (descriptor port-descriptor)
  (last-byte port-last-byte port-set-last-byte!))

(define (make-port descriptor)
  (make-port* descriptor #f))

(define stdin-port (make-port 'stdin))

(define stdout-port (make-port 'stdout))

(define stderr-port (make-port 'stderr))

(define (current-input-port) stdin-port)

(define (current-output-port) stdout-port)

(define (current-error-port) stderr-port)

;; Tuple

; A tuple is primarily used to represent multiple values.
(define-record-type tuple
  (make-tuple values)
  tuple?
  (values tuple-values))

; Read

(define special-chars
  '(
    ("alarm" . #\alarm)
    ("backspace" . #\backspace)
    ("delete" . #\delete)
    ("escape" . #\escape)
    ("newline" . #\newline)
    ("null" . #\null)
    ("return" . #\return)
    ("space" . #\space)
    ("tab" . #\tab)))

(define (get-input-port rest)
  (if (null? rest) (current-input-port) (car rest)))

(define (input-byte->char x)
  (if (number? x) (integer->char x) x))

(define (read-u8 . rest)
  (let* (
      (port (get-input-port rest))
      (x (port-last-byte port)))
    (if x
      (begin
        (port-set-last-byte! port #f)
        x)
      (or ($$read-u8) eof))))

(define (peek-u8 . rest)
  (let* (
      (port (get-input-port rest))
      (x (read-u8 port)))
    (port-set-last-byte! port x)
    x))

(define (read-char . rest)
  (input-byte->char (read-u8 (get-input-port rest))))

(define (peek-char . rest)
  (input-byte->char (peek-u8 (get-input-port rest))))

(define (read . rest)
  (let* (
      (port (get-input-port rest))
      (char (peek-non-whitespace-char port)))
    (cond
      ((eof-object? char)
        char)

      ((eqv? char #\()
        (read-list port))

      ((eqv? char #\#)
        (read-char port)
        (let ((char (peek-char port)))
          (cond
            ((eqv? char #\f)
              (read-char port)
              #f)

            ((eqv? char #\t)
              (read-char port)
              #t)

            ((eqv? char #\\)
              (read-char port)
              (let ((char (peek-char port)))
                (if (char-whitespace? char)
                  (read-char port)
                  (let ((x (read-symbol-chars port)))
                    (cond
                      ((null? x)
                        (read-char port))

                      ((eqv? (length x) 1)
                        (car x))

                      (else
                        (cdr (assoc (list->string x) special-chars))))))))

            (else
              (list->vector (read-list port))))))

      ((eqv? char #\')
        (read-char port)
        (list 'quote (read port)))

      ((eqv? char #\`)
        (read-char port)
        (list 'quasiquote (read port)))

      ((eqv? char #\,)
        (read-char port)
        (if (eqv? (peek-char port) #\@)
          (begin
            (read-char port)
            (list 'unquote-splicing (read port)))
          (list 'unquote (read port))))

      ((eqv? char #\")
        (read-string port))

      (else
        (let ((x (list->string (read-symbol-chars port))))
          (or (string->number x) (string->symbol x)))))))

(define (read-list port)
  (define (read-tail)
    (let ((char (peek-non-whitespace-char port)))
      (cond
        ((eqv? char #\))
          (read-char port)
          '())

        (else
          (let ((x (read port)))
            (if (and (symbol? x) (equal? (symbol->string x) "."))
              (let ((x (read port)))
                (read-char port)
                x)
              (cons x (read-tail))))))))

  (unless (eqv? (read-char port) #\()
    (error "( expected"))
  (read-tail))

(define (read-symbol-chars port)
  (let ((char (peek-char port)))
    (if (or
        (memv char '(#\( #\)))
        (eof-object? char)
        (char-whitespace? char))
      '()
      (cons (read-char port) (read-symbol-chars port)))))

(define (read-string port)
  (unless (eqv? (read-char port) #\")
    (error "\" expected"))
  (let loop ((xs '()))
    (let ((char (read-char port)))
      (cond
        ((eof-object? char)
          (error "unexpected end of port"))

        ((eqv? char #\")
          (list->string (reverse xs)))

        ((eqv? char #\\)
          (let ((char (read-char port)))
            (loop
              (cons
                (case char
                  ((#\n)
                    #\newline)

                  ((#\r)
                    #\return)

                  ((#\t)
                    #\tab)

                  (else
                    char))
                xs))))

        (else
          (loop (cons char xs)))))))

(define (peek-non-whitespace-char port)
  (let ((char (peek-char port)))
    (if (eof-object? char)
      char
      (cond
        ((char-whitespace? char)
          (begin
            (read-char port)
            (peek-non-whitespace-char port)))

        ((eqv? char #\;)
          (skip-comment port))

        (else
          char)))))

(define (skip-comment port)
  (let ((char (read-char port)))
    (cond
      ((eof-object? char)
        char)

      ((eqv? char #\newline)
        (peek-non-whitespace-char port))

      (else
        (skip-comment port)))))

; Write

(define (get-output-port rest)
  (if (null? rest) (current-output-port) (car rest)))

(define special-char-names
  (map
    (lambda (pair) (cons (cdr pair) (car pair)))
    special-chars))

(define escaped-chars
  '(
    (#\newline . #\n)
    (#\tab . #\t)
    (#\return . #\r)))

(define (write-u8 byte . rest)
  (case (port-descriptor (get-output-port rest))
    ((stdout)
      ($$write-u8 byte))

    ((stderr)
      ($$write-error-u8 byte))

    (else
      (error "invalid port"))))

(define (write-char x . rest)
  (write-u8 (char->integer x) (get-output-port rest)))

(define (write-escaped-char x . rest)
  (let (
      (port (get-output-port rest))
      (pair (assoc x escaped-chars)))
    (if pair
      (begin
        (write-char #\\ port)
        (write-char (cdr pair) port))
      (write-char x port))))

(define (write-string x . rest)
  (define port (get-output-port rest))

  (for-each
    (lambda (x) (write-char x port))
    (string->list x)))

(define (write-bytevector xs . rest)
  (define port (get-output-port rest))

  (let loop ((xs xs) (index 0))
    (if (< index (bytevector-length xs))
      (begin
        (write-u8 (bytevector-u8-ref xs index) port)
        (loop xs (+ index 1)))
      #f)))

(define (newline . rest)
  (write-char #\newline (get-output-port rest)))

(define (write x . rest)
  (define port (get-output-port rest))

  (cond
    ((char? x)
      (write-char #\# port)
      (write-char #\\ port)
      (let ((pair (assoc x special-char-names)))
        (if pair
          (display (cdr pair) port)
          (write-char x port))))

    ((pair? x)
      (write-list x write port))

    ((string? x)
      (write-char #\" port)
      (for-each
        (lambda (x) (write-escaped-char x port))
        (string->list x))
      (write-char #\" port))

    ((vector? x)
      (write-vector x write port))

    (else
      (display x))))

(define (display x . rest)
  (define port (get-output-port rest))

  (cond
    ((not x)
      (write-string "#f" port))

    ((eqv? x #t)
      (write-string "#t" port))

    ((char? x)
      (write-char x port))

    ((null? x)
      (write-list x display port))

    ((number? x)
      (display (number->string x) port))

    ((pair? x)
      (write-list x display port))

    ((procedure? x)
      (write-string "#procedure" port))

    ((record? x)
      (write-string "#record" port))

    ((string? x)
      (write-string x port))

    ((symbol? x)
      (display (symbol->string x) port))

    ((vector? x)
      (write-vector x display port))

    (else
      (error "unknown type"))))

(define (write-list xs write port)
  (write-char #\( port)

  (when (pair? xs)
    (write (car xs) port)
    (let loop ((xs (cdr xs)))
      (cond
        ((pair? xs)
          (write-char #\space port)
          (write (car xs) port)
          (loop (cdr xs)))

        ((null? xs)
          #f)

        (else
          (write-char #\space port)
          (write-char #\. port)
          (write-char #\space port)
          (write xs port)))))

  (write-char #\) port))

(define (write-vector xs write port)
  (write-char #\# port)
  (write-list (vector->list xs) write port))

; Control

;; Multi-value

(define (values . xs)
  (make-tuple xs))

(define (call-with-values producer consumer)
  (let ((xs (producer)))
    (if (tuple? xs)
      (apply consumer (tuple-values xs))
      (consumer xs))))

;; Continuation

(define dummy-function (lambda () #f))

(define (call/cc receiver)
  (let (
      (continuation (rib-car (rib-cdr (rib-cdr (rib-cdr (close dummy-function))))))
      (point current-point))
    (receiver
      (lambda (argument)
        (travel-to-point! current-point point)
        (set-current-point! point)
        (rib-set-car!
          (rib-cdr (rib-cdr (close dummy-function))) ; frame
          continuation)
        argument))))

;; Dynamic wind

(define-record-type point
  (make-point depth before after parent)
  point?
  (depth point-depth)
  (before point-before)
  (after point-after)
  (parent point-parent))

(define current-point (make-point 0 #f #f #f))

(define (set-current-point! x)
  (set! current-point x))

(define (dynamic-wind before thunk after)
  (before)
  (let ((point current-point))
    (set-current-point! (make-point (+ (point-depth point) 1) before after point))
    (let ((value (thunk)))
      (set-current-point! point)
      (after)
      value)))

(define (travel-to-point! from to)
  (cond
    ((eq? from to)
      #f)

    ((< (point-depth from) (point-depth to))
      (travel-to-point! from (point-parent to))
      ((point-before to)))

    (else
      ((point-after from))
      (travel-to-point! (point-parent from) to))))

;; Parameter

(define (make-parameter x . rest)
  (define convert (if (pair? rest) (car rest) (lambda (x) x)))
  (set! x (convert x))

  (lambda rest
    (if (null? rest)
      x
      (set! x (convert (car rest))))))

(define-syntax parameterize
  (syntax-rules ()
    ((_ () body ...)
      (begin body ...))

    ((_ ((parameter1 value1) (parameter2 value2) ...) body ...)
      (let* (
          (parameter parameter1)
          (old (parameter)))
        (dynamic-wind
          (lambda () (parameter value1))
          (lambda () (parameterize ((parameter2 value2) ...) body ...))
          (lambda () (parameter old)))))))

;; Exception

(define-record-type error-object
  (make-error-object message irritants)
  error-object?
  (message error-object-message)
  (irritants error-object-irritants))

(define exception-handler
  (make-parameter
    (lambda (exception)
      (let ((port (current-error-port)))
        (if (error-object? exception)
          (begin
            (write-string (error-object-message exception) port)
            (let ((irritants (error-object-irritants exception)))
              (for-each
                (lambda (value)
                  (write-char #\space port)
                  (write value port))
                irritants)))
          (write exception port))
        (newline port)
        (exit #f)))))

(define (with-exception-handler handler thunk)
  (parameterize ((exception-handler handler)) thunk))

(define (raise exception)
  (raise-continuable exception)
  ; TODO Call a previous exception handler.
  ; (raise exception)
  #f)

(define (raise-continuable exception)
  ((exception-handler) exception))

(define (error message . rest)
  (raise (make-error-object message rest)))

; TODO Implement those errors.
(define (read-error? value) #f)
(define (file-error? value) #f)

;; Unwind

(define unwind #f)

((call/cc
    (lambda (continuation)
      (set! unwind continuation)
      dummy-function)))<|MERGE_RESOLUTION|>--- conflicted
+++ resolved
@@ -399,15 +399,8 @@
 (define (exit . rest)
   (if (or (null? rest) (eqv? (car rest) #t))
     (exit-success)
-<<<<<<< HEAD
-    (begin
-      (write (car rest) (current-error-port))
-      ; Raise a non-recoverable error.
-      ((lambda (x) #f)))))
-=======
     ; Raise a non-recoverable error.
-    (#f)))
->>>>>>> e6764037
+    ((lambda (x) #f))))
 
 ; Types
 
