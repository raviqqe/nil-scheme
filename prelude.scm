--- conflicted
+++ resolved
@@ -2455,16 +2455,6 @@
   (import
     (scheme base)
     (scheme cxr)
-<<<<<<< HEAD
-=======
-    (scheme file)
-    (scheme inexact)
-    (scheme lazy)
-    (scheme process-context)
-    (scheme read)
-    (scheme repl)
-    (scheme write)
->>>>>>> 1fb2a00d
     (stak base))
 
   (begin
