--- conflicted
+++ resolved
@@ -1537,16 +1537,12 @@
   (import (stak base) (stak aa-tree))
 
   (begin
-<<<<<<< HEAD
+    ; Symbol table
+
     (define symbols
       (list->aa-tree
         (rib-car $$rib)
         (lambda (x y) ($$string<? (symbol->string x) (symbol->string y)))))
-=======
-    ; Symbol table
-
-    (define symbols (rib-car $$rib))
->>>>>>> 50161f9b
     ; Allow garbage collection for a symbol table.
     (rib-set-car! $$rib #f)
 
