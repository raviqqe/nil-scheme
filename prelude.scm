; Syntax
;
; Those syntax definitions are mostly ported from https://small.r7rs.org/attachment/r7rs.pdf.

;; Base

($$define-syntax define-syntax
  (syntax-rules ()
    ((_ name value)
      ($$define-syntax name value))))

(define-syntax define
  (syntax-rules ()
    ((_ (name argument ...) body1 body2 ...)
      (define name (lambda (argument ...) body1 body2 ...)))

    ((_ (name argument ... . rest) body1 body2 ...)
      (define name (lambda (argument ... . rest) body1 body2 ...)))

    ((_ name value)
      ($$define name value))))

(define-syntax lambda
  (syntax-rules (define define-syntax)
    ((_ arguments (define content ...) body1 body2 ...)
      (lambda "value" arguments () (define content ...) body1 body2 ...))

    ((_ "value" arguments ((name value) ...)
        (define (new-name argument ...) body1 body2 ...)
        body3
        body4
        ...)
      (lambda "value" arguments ((name value) ...)
        (define new-name (lambda (argument ...) body1 body2 ...))
        body3
        body4
        ...))

    ((_ "value" arguments ((name value) ...)
        (define (new-name argument ... . rest) body1 body2 ...)
        body3
        body4
        ...)
      (lambda "value" arguments ((name value) ...)
        (define new-name (lambda (argument ... . rest) body1 body2 ...))
        body3
        body4
        ...))

    ((_ "value" arguments ((name value) ...) (define new-name new-value) body1 body2 ...)
      (lambda "value" arguments ((name value) ... (new-name new-value)) body1 body2 ...))

    ((_ "value" arguments ((name value) ...) body1 body2 ...)
      (lambda arguments (letrec* ((name value) ...) body1 body2 ...)))

    ((_ arguments (define-syntax name value) body1 body2 ...)
      (lambda "syntax" arguments ((name value)) body1 body2 ...))

    ((_ "syntax" arguments ((name value) ...) (define-syntax new-name new-value) body1 body2 ...)
      (lambda "syntax" arguments ((name value) ... (new-name new-value)) body1 body2 ...))

    ((_ "syntax" arguments ((name value) ...) body1 body2 ...)
      (lambda arguments (letrec-syntax ((name value) ...) body1 body2 ...)))

    ((_ arguments body1 body2 ...)
      ($$lambda arguments (begin body1 body2 ...)))))

(define-syntax let-syntax
  (syntax-rules ()
    ((_ ((name value) ...) body1 body2 ...)
      ($$let-syntax ((name value) ...) (let () body1 body2 ...)))))

(define-syntax letrec-syntax
  (syntax-rules ()
    ((_ ((name value) ...) body1 body2 ...)
      ($$letrec-syntax ((name value) ...) (let () body1 body2 ...)))))

(define-syntax begin
  (syntax-rules ()
    ((_ value)
      value)

    ((_ value1 value2 ...)
      ($$begin value1 value2 ...))))

(define-syntax quasiquote
  (syntax-rules ()
    ((_ value)
      ($$quasiquote value))))

(define-syntax quote
  (syntax-rules ()
    ((_ value)
      ($$quote value))))

(define-syntax set!
  (syntax-rules ()
    ((_ name value)
      ($$set! name value))))

;; Binding

(define-syntax let
  (syntax-rules ()
    ((_ () (define content ...) body1 body2 ...)
      ((lambda () (define content ...) body1 body2 ...)))

    ((_ () (define-syntax content ...) body1 body2 ...)
      ((lambda () (define-syntax content ...) body1 body2 ...)))

    ; Optimize a case where no definition is in a body.
    ((_ () body1 body2 ...)
      (begin body1 body2 ...))

    ((_ ((name value) ...) body1 body2 ...)
      ((lambda (name ...) body1 body2 ...) value ...))

    ((_ tag ((name value) ...) body1 body2 ...)
      ((letrec ((tag (lambda (name ...) body1 body2 ...))) tag)
        value
        ...))))

(define-syntax let*
  (syntax-rules ()
    ((_ () body1 body2 ...)
      (let () body1 body2 ...))

    ((_ ((name1 value1) (name2 value2) ...)
        body1
        body2
        ...)
      (let ((name1 value1))
        (let* ((name2 value2) ...)
          body1
          body2
          ...)))))

(define-syntax letrec
  (syntax-rules ()
    ((_ ((name value) ...) body1 body2 ...)
      (letrec* ((name value) ...) body1 body2 ...))))

(define-syntax letrec*
  (syntax-rules ()
    ((_ ((name value) ...) body1 body2 ...)
      (let ((name #f) ...)
        (set! name value)
        ...
        body1
        body2
        ...))))

;; Conditional

(define-syntax if
  (syntax-rules ()
    ((_ test clause1 clause2)
      ($$if test clause1 clause2))

    ((_ test clause)
      (if test clause #f))))

(define-syntax cond
  (syntax-rules (else =>)
    ((_ (else result1 result2 ...))
      (begin result1 result2 ...))

    ((_ (test => result))
      (let ((temp test))
        (if temp (result temp))))

    ((_ (test => result) clause1 clause2 ...)
      (let ((temp test))
        (if temp
          (result temp)
          (cond clause1 clause2 ...))))

    ((_ (test))
      test)

    ((_ (test) clause1 clause2 ...)
      (let ((temp test))
        (if temp
          temp
          (cond clause1 clause2 ...))))

    ((_ (test result1 result2 ...))
      (if test (begin result1 result2 ...)))

    ((_ (test result1 result2 ...) clause1 clause2 ...)
      (if test
        (begin result1 result2 ...)
        (cond clause1 clause2 ...)))))

(define-syntax case
  (syntax-rules (else =>)
    ((_ (key ...)
        clause
        ...)
      (let ((atom-key (key ...)))
        (case atom-key clause ...)))

    ((_ key
        (else => result))
      (result key))

    ((_ key
        (else result1 result2 ...))
      (begin result1 result2 ...))

    ((_ key
        ((atoms ...) result1 result2 ...))
      (if (memv key '(atoms ...))
        (begin result1 result2 ...)))

    ((_ key
        ((atoms ...) => result))
      (if (memv key '(atoms ...))
        (result key)))

    ((_ key
        ((atoms ...) => result)
        clause1
        clause2
        ...)
      (if (memv key '(atoms ...))
        (result key)
        (case key clause1 clause2 ...)))

    ((_ key
        ((atoms ...) result1 result2 ...)
        clause1
        clause2
        ...)
      (if (memv key '(atoms ...))
        (begin result1 result2 ...)
        (case key clause1 clause2 ...)))))

(define-syntax and
  (syntax-rules ()
    ((_)
      #t)

    ((_ test)
      test)

    ((_ test1 test2 ...)
      (if test1 (and test2 ...) #f))))

(define-syntax or
  (syntax-rules ()
    ((_)
      #f)

    ((_ test)
      test)

    ((_ test1 test2 ...)
      (let ((x test1))
        (if x x (or test2 ...))))))

(define-syntax when
  (syntax-rules ()
    ((_ test result1 result2 ...)
      (if test
        (begin result1 result2 ...)))))

(define-syntax unless
  (syntax-rules ()
    ((_ test result1 result2 ...)
      (when (not test) result1 result2 ...))))

; Type IDs

(define pair-type 0)
(define procedure-type 1)
(define symbol-type 2)
(define string-type 3)
(define char-type 4)
(define vector-type 5)
(define bytevector-type 6)
(define eof-object-type 7)
(define port-type 8)

; Primitives

(define (primitive id) ($$rib id '() procedure-type))

(define rib $$rib)
(define cons (primitive 1))
(define close (primitive 2))
(define rib? (primitive 3))
(define rib-car (primitive 4))
(define rib-cdr (primitive 5))
(define rib-tag (primitive 6))
(define rib-set-car! (primitive 7))
(define rib-set-cdr! (primitive 8))
(define rib-set-tag! (primitive 9))
(define eq? (primitive 10))
(define $$< (primitive 11))
(define $$+ (primitive 12))
(define $$- (primitive 13))
(define $$* (primitive 14))
(define $$/ (primitive 15))
(define read-u8 (primitive 16))
(define write-u8 (primitive 17))
(define dump (primitive 18))

; Continuation

(define dummy-function (lambda () #f))

(define (call/cc receiver)
  (let ((continuation (rib-car (rib-cdr (rib-cdr (rib-cdr (close dummy-function)))))))
    (receiver
      (lambda (argument)
        (rib-set-car!
          (rib-cdr (rib-cdr (close dummy-function))) ; frame
          continuation)
        argument))))

(define unwind #f)

((call/cc
    (lambda (k)
      (set! unwind k)
      dummy-function)))

; Error

(define (error message)
  (unwind
    (lambda ()
      (rib-set-car!
        (rib-cdr (close dummy-function)) ; frame
        (cons '() '()))
      (write-string message)
      #f)))

; Types

(define (singleton? x)
  (or
    (null? x)
    (boolean? x)))

(define (instance? type)
  (lambda (x)
    (and
      (not (singleton? x))
      (rib? x)
      (eqv? (rib-tag x) type))))

(define (eqv? x y)
  (if (and (char? x) (char? y))
    (eqv? (char->integer x) (char->integer y))
    (eq? x y)))

(define (equal? x y)
  (or
    (eq? x y)
    (and
      (not (singleton? x))
      (not (singleton? y))
      (rib? x)
      (rib? y)
      (eq? (rib-tag x) (rib-tag y))
      (equal? (rib-car x) (rib-car y))
      (equal? (rib-cdr x) (rib-cdr y)))))

;; Boolean

(define (boolean? x)
  (or
    (eq? x #f)
    (eq? x #t)))

(define (not x)
  (eq? x #f))

;; Bytevector

(define bytevector? (instance? bytevector-type))

(define bytevector-length rib-car)

(define (bytevector-u8-ref vector index)
  (list-ref (rib-cdr vector) index))

;; Character

(define char? (instance? char-type))

(define (char-whitespace? x)
<<<<<<< HEAD
  (pair? (memv x '(#\newline #\return #\space #\tab #\vtab))))
=======
  (pair? (memv x '(#\newline #\return #\space #\tab))))
>>>>>>> 2b85c546

(define (integer->char x)
  (rib x '() char-type))

(define char->integer rib-car)

;; EOF object

(define eof (rib 0 '() eof-object-type))

(define eof-object? (instance? eof-object-type))

(define (eof-object) eof)

;; List

(define pair? (instance? pair-type))

(define (null? x)
  (eq? x '()))

(define car rib-car)
(define cdr rib-cdr)
(define (cadr x) (car (cdr x)))
(define (cddr x) (cdr (cdr x)))
(define (caddr x) (car (cddr x)))

(define (list . xs) xs)

(define (length xs)
  (let loop ((xs xs) (y 0))
    (if (null? xs)
      y
      (loop (cdr xs) (+ y 1)))))

(define (map function list)
  (if (null? list)
    list
    (cons
      (function (car list))
      (map function (cdr list)))))

(define for-each map)

(define (list-ref list index)
  (if (eqv? index 0)
    (car list)
    (list-ref (cdr list) (- index 1))))

(define (mem eq?)
  (lambda (x xs)
    (cond
      ((null? xs)
        #f)

      ((eq? x (car xs))
        xs)

      (else
        (memv x (cdr xs))))))

(define memq (mem eq?))
(define memv (mem eqv?))

(define (assoc x xs . rest)
  (define eq?
    (if (null? rest)
      equal?
      (car rest)))

  (if (null? xs)
    #f
    (let ((pair (car xs)))
      (if (eq? x (car pair))
        pair
        (assoc x (cdr xs) eq?)))))

(define (assq x xs) (assoc x xs eq?))
(define (assv x xs) (assoc x xs eqv?))

(define (append . lists)
  (reduce-right append-lists '() lists))

(define (append-lists ys xs)
  (if (null? xs)
    ys
    (cons (car xs) (append-lists (cdr xs) ys))))

(define (reduce-right f y xs)
  (cond
    ((null? xs)
      y)

    ((null? (cdr xs))
      (car xs))

    (else
      (f
        (reduce-right f y (cdr xs))
        (car xs)))))

(define (fold-left f y xs)
  (if (null? xs)
    y
    (fold-left
      f
      (f y (car xs))
      (cdr xs))))

;; Number

(define (integer? x)
  (not (rib? x)))

(define rational? integer?)
(define real? rational?)
(define complex? real?)
(define number? complex?)

(define (exact? x) #t)
(define (inexact? x) #f)

(define (arithmetic-operator f y)
  (lambda xs (fold-left f y xs)))

(define (inverse-arithmetic-operator f y)
  (lambda (x . xs)
    (if (null? xs)
      (f y x)
      (fold-left f x xs))))

(define + (arithmetic-operator $$+ 0))
(define - (inverse-arithmetic-operator $$- 0))
(define * (arithmetic-operator $$* 1))
(define / (inverse-arithmetic-operator $$/ 1))

(define (comparison-operator f)
  (lambda xs
    (if (null? xs)
      #t
      (let loop (
          (x (car xs))
          (xs (cdr xs)))
        (if (null? xs)
          #t
          (let ((y (car xs)))
            (and (f x y) (loop y (cdr xs)))))))))

(define = (comparison-operator eqv?))
(define < (comparison-operator $$<))
(define > (comparison-operator (lambda (x y) ($$< y x))))
(define <= (comparison-operator (lambda (x y) (not ($$< y x)))))
(define >= (comparison-operator (lambda (x y) (not ($$< x y)))))

(define (abs x)
  (if (< x 0)
    (- 0 x)
    x))

(define (number->string x . rest)
  (let ((radix (if (null? rest) 10 (car rest))))
    (list->string
      (append
        (if (< x 0)
          (list (char->integer #\-))
          '())
        (let loop ((x (abs x)) (ys '()))
          (let* (
              (q (/ x radix))
              (d (- x (* q radix)))
              (ys
                (cons
                  (if (< 9 d)
                    (+ (char->integer #\a) (- d 10))
                    (+ (char->integer #\0) d))
                  ys)))
            (if (< 0 q)
              (loop q ys)
              ys)))))))

;; Port

(define port? (instance? port-type))

(define (make-port name)
  (rib #f name port-type))

(define stdin-port (make-port 'stdin))

(define stdout-port (make-port 'stdout))

(define (current-input-port) stdin-port)

(define (current-output-port) stdout-port)

;; Port

(define (make-port name)
  (rib #f name port-type))

(define stdin-port (make-port 'stdin))

(define stdout-port (make-port 'stdout))

(define (current-input-port) stdin-port)

(define (current-output-port) stdout-port)

;; Procedure

(define procedure? (instance? procedure-type))

;; String

(define string? (instance? string-type))

(define (list->string x)
  (rib (length x) x string-type))

(define (string->list x)
  (map integer->char (rib-cdr x)))

;; Symbol

(define symbol? (instance? symbol-type))

(define symbol->string rib-cdr)

;; Vector

(define vector? (instance? vector-type))

(define (vector-length xs)
  (length (vector->list xs)))

(define (list->vector x)
  (rib (length x) x vector-type))

(define vector->list rib-cdr)

; Read

(define (read-char . rest)
  (let* (
      (port (if (null? rest) stdin-port (car rest)))
      (last-char (read-u8)))
    (unless (eqv? (rib-cdr port) (rib-cdr stdin-port))
      (error "unsupported port"))

    (if (null? last-char)
      (let ((ch (read-u8)))
        (if (null? ch) ##eof (integer->char ch)))

      (begin
        (##set-last-char port '())
        last-ch))))

(define (peek-char . rest)
  (let* (
      (port (if (null? rest) stdin-port (car rest)))
      (char (read-char port)))
    (rib-set-car! port char)
    char))

(define (read . rest)
  (let (
      (port (if (null? rest) stdin-port (car rest)))
      (char (peek-non-whitespace-char port)))
    (cond
      ((eof-object? char)
        char)

      ((eqv? char #\()
        (read-char port)
        (read-list port))

      ((#\#)
        (read-char port) ;; skip "#"
        (let ((c (##field0 (peek-char port))))
          (cond ((##eqv? c 102) ;; #\f
              (read-char port) ;; skip "f"
              #f)
            ((##eqv? c 116) ;; #\t
              (read-char port) ;; skip "t"
              #t)
            ((##eqv? c 92) ;; #\\
              (read-char port) ;; skip "\\"
              (let ((ch (peek-char port)))
                (if (char-whitespace? ch)
                  (read-char port)
                  (let ((str (read-symbol port)))
                    (cond
                      ((null? str) (read-char port))
                      ((##eqv? (length str) 1) (integer->char (##field0 str)))
                      (else (integer->char (cadr (assoc (list->string (map char-downcase (map integer->char str))) special-chars)))))))))
            (else
              (list->vector (read port))))))

      ((##eqv? c 39) ;; #\'
        (read-char port) ;; skip "'"
        (list 'quote (read port)))

      ((##eqv? c 96) ;; #\`
        (read-char port) ;; skip "`"
        (list 'quasiquote (read port)))

      ((##eqv? c 44) ;; #\,
        (read-char port) ;; skip ","
        (let ((c (##field0 (peek-char port))))
          (if (##eqv? c 64) ;; #\@
            (begin
              (read-char port) ;; skip "@"
              (list 'unquote-splicing (read port)))
            (list 'unquote (read port)))))

      ((##eqv? c 34) ;; #\"
        (read-char port) ;; skip """
        (list->string (read-chars '() port)))

      (else
        ;; (read-char port) ;; skip first char
        (let ((s (##list->string (read-symbol port))))
          (let ((n (string->number s)))
            (or n
              (string->symbol s))))))))

(define (read-list port)
  (let ((char (peek-non-whitespace-char port)))
    (cond
      ((eqv? char #\))
        (read-char port)
        '())

      (else
        (let ((x (read port)))
          (if (and (symbol? x) (equal? (symbol->string x) "."))
            (let ((x (read port)))
              (read-char port)
              x)
            (cons x (read-list port))))))))

(define (read-symbol port)
  (let ((char (peek-char port)))
    (if (or
        (eqv? char #\()
        (eqv? char #\))
        (eof-object? char)
        (char-whitespace? char))
      '()
      (begin
        (read-char port)
        (cons char (read-symbol port))))))

(define (read-chars port)
  (let loop ((xs '()))
    (let ((char (read-char port)))
      (cond
        ((eof-object? char)
          (error "unexpected end of port"))

        ((eqv? char #\")
          (reverse xs))

        ((eqv? char #\\)
          (let ((char (read-char port)))
            (loop
              (cons
                (case char
                  ((#\n)
                    #\newline)

                  ((#\r)
                    #\return)

                  ((#\t)
                    #\tab)

                  (else
                    char))
                xs))))

        (else
          (loop (cons char xs)))))))

(define (peek-non-whitespace-char port)
  (let ((char (peek-char port)))
    (if (eof-object? char)
      char
      (cond
        ((char-whitespace? char)
          (begin
            (read-char port) ; Skip a whitespace.
            (peek-non-whitespace-char port)))

        ((eqv? char #\;)
          (skip-comment port))

        (else
          char)))))

(define (skip-comment port)
  (let ((char (read-char port)))
    (cond
      ((eof-object? char)
        char)

      ((eqv? char #\newline)
        (peek-non-whitespace-char port))

      (else
        (skip-comment port)))))

; Write

(define special-chars
  '(
    (#\alarm . "alarm")
    (#\backspace . "backspace")
    (#\delete . "delete")
    (#\escape . "escape")
    (#\newline . "newline")
    (#\null . "null")
    (#\return . "return")
    (#\space . "space")
    (#\tab . "tab")))

(define escaped-chars
  '(
    (#\newline . #\n)
    (#\tab . #\t)
    (#\return . #\r)))

(define (write-char x)
  (write-u8 (char->integer x)))

(define (write-escaped-char x)
  (let ((pair (assoc x escaped-chars)))
    (if pair
      (begin
        (write-char #\\)
        (write-char (cdr pair)))
      (write-char x))))

(define (write-string x)
  (for-each write-char (string->list x)))

(define (write-bytevector xs)
  (let loop ((xs xs) (index 0))
    (if (< index (bytevector-length xs))
      (begin
        (write-u8 (bytevector-u8-ref xs index))
        (loop xs (+ index 1)))
      #f)))

(define (newline)
  (write-char #\newline))

(define (write x)
  (cond
    ((char? x)
      (write-char #\#)
      (write-char #\\)
      (let ((pair (assoc x special-chars)))
        (if pair
          (display (cdr pair))
          (write-char x))))

    ((pair? x)
      (write-list x write))

    ((string? x)
      (write-char #\")
      (for-each write-escaped-char (string->list x))
      (write-char #\"))

    ((vector? x)
      (write-vector x write))

    (else
      (display x))))

(define (display x)
  (cond
    ((not x)
      (write-char #\#)
      (write-char #\f))

    ((eqv? x #t)
      (write-char #\#)
      (write-char #\t))

    ((char? x)
      (write-char x))

    ((null? x)
      (write-list x display))

    ((number? x)
      (display (number->string x)))

    ((pair? x)
      (write-list x display))

    ((procedure? x)
      (write-char #\#)
      (write-string "procedure"))

    ((string? x)
      (write-string x))

    ((symbol? x)
      (display (symbol->string x)))

    ((vector? x)
      (write-vector x display))

    (else
      (error "unknown type"))))

(define (write-list xs write)
  (write-char #\()

  (when (pair? xs)
    (write (car xs))
    (let loop ((xs (cdr xs)))
      (cond
        ((pair? xs)
          (write-char #\space)
          (write (car xs))
          (loop (cdr xs)))

        ((null? xs)
          #f)

        (else
          (write-char #\space)
          (write-char #\.)
          (write-char #\space)
          (write xs)))))

  (write-char #\)))

(define (write-vector xs write)
  (write-char #\#)
  (write-list (vector->list xs) write))<|MERGE_RESOLUTION|>--- conflicted
+++ resolved
@@ -392,11 +392,7 @@
 (define char? (instance? char-type))
 
 (define (char-whitespace? x)
-<<<<<<< HEAD
-  (pair? (memv x '(#\newline #\return #\space #\tab #\vtab))))
-=======
   (pair? (memv x '(#\newline #\return #\space #\tab))))
->>>>>>> 2b85c546
 
 (define (integer->char x)
   (rib x '() char-type))
