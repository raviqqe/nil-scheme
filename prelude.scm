--- conflicted
+++ resolved
@@ -388,12 +388,8 @@
 
 ; Primitives
 
-<<<<<<< HEAD
-(define (primitive id) ($$rib procedure-type '() id 0))
-=======
 ; TODO Remove a tag.
-(define (primitive id) ($$rib procedure-type id '() procedure-type))
->>>>>>> 71c3881c
+(define (primitive id) ($$rib procedure-type '() id procedure-type))
 
 (define rib $$rib)
 (define cons (primitive 1))
@@ -588,11 +584,7 @@
   (list-ref (bytevector->list vector) index))
 
 (define (list->bytevector x)
-<<<<<<< HEAD
   (data-rib bytevector-type x (length x)))
-=======
-  (data-rib bytevector-type (length x) x))
->>>>>>> 71c3881c
 
 (define bytevector->list rib-car)
 
@@ -604,11 +596,7 @@
   (pair? (memv x '(#\newline #\return #\space #\tab))))
 
 (define (integer->char x)
-<<<<<<< HEAD
   (data-rib char-type '() x))
-=======
-  (data-rib char-type x '()))
->>>>>>> 71c3881c
 
 (define char->integer rib-cdr)
 
@@ -804,11 +792,7 @@
 (define string? (instance? string-type))
 
 (define (list->string x)
-<<<<<<< HEAD
   (data-rib string-type (map char->integer x) (length x)))
-=======
-  (data-rib string-type (length x) (map char->integer x)))
->>>>>>> 71c3881c
 
 (define (string->list x)
   (map integer->char (rib-car x)))
@@ -919,11 +903,7 @@
       (let ((pair (member x symbol-table (lambda (x y) (equal? x (symbol->string y))))))
         (if pair
           (car pair)
-<<<<<<< HEAD
           (let ((x (data-rib symbol-type (string-append x) #f)))
-=======
-          (let ((x (data-rib symbol-type #f (string-append x))))
->>>>>>> 71c3881c
             (set! symbol-table (cons x symbol-table))
             x))))))
 
@@ -932,17 +912,10 @@
 (define vector? (instance? vector-type))
 
 (define (vector . rest)
-<<<<<<< HEAD
   (data-rib vector-type rest (length rest)))
 
 (define (make-vector length . rest)
   (data-rib vector-type (apply make-list (cons length rest)) length))
-=======
-  (data-rib vector-type (length rest) rest))
-
-(define (make-vector length . rest)
-  (data-rib vector-type length (apply make-list (cons length rest))))
->>>>>>> 71c3881c
 
 (define vector-length rib-cdr)
 
@@ -953,11 +926,7 @@
   (list-set! (vector->list vector) index value))
 
 (define (list->vector x)
-<<<<<<< HEAD
   (data-rib vector-type x (length x)))
-=======
-  (data-rib vector-type (length x) x))
->>>>>>> 71c3881c
 
 (define vector->list rib-car)
 
@@ -1605,11 +1574,7 @@
 
 ; Process context
 
-<<<<<<< HEAD
 (define exit-success (data-rib procedure-type '() (cons 0 '())))
-=======
-(define exit-success (data-rib procedure-type (cons 0 '()) '()))
->>>>>>> 71c3881c
 
 (define (emergency-exit . rest)
   (if (or (null? rest) (eqv? (car rest) #t))
@@ -1623,11 +1588,6 @@
 
 ; TODO Move those to a compiler when `cond-expand` is implemented.
 (define (code-rib tag car cdr)
-<<<<<<< HEAD
-  (rib 0 car cdr tag))
-(define cons-rib cons)
-=======
   (rib pair-type car cdr tag))
 (define cons-rib cons)
-(define target-procedure? procedure?)
->>>>>>> 71c3881c
+(define target-procedure? procedure?)