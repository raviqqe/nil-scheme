Feature: Error
  Scenario: Raise an error
    Given a file named "main.scm" with:
    """scheme
    (import (scheme base))

    (write-u8 65)

    (error "")

    (write-u8 65)
    """
    When I run `scheme main.scm`
    Then the stdout should contain "A"
    And the exit status should not be 0

  @stak
  Scenario: Print an error message
    Given a file named "main.scm" with:
    """scheme
    (import (scheme base))

    (error "Oh, no!")
    """
    When I run `scheme main.scm`
<<<<<<< HEAD
    # TODO Write an error message to stderr.
    Then the stdout should contain "Oh, no!"
    And the exit status should not be 0
=======
    Then the stderr should contain "Oh, no!"
    # TODO Test an exit code.
>>>>>>> ce07c183
<|MERGE_RESOLUTION|>--- conflicted
+++ resolved
@@ -23,11 +23,5 @@
     (error "Oh, no!")
     """
     When I run `scheme main.scm`
-<<<<<<< HEAD
-    # TODO Write an error message to stderr.
-    Then the stdout should contain "Oh, no!"
-    And the exit status should not be 0
-=======
     Then the stderr should contain "Oh, no!"
-    # TODO Test an exit code.
->>>>>>> ce07c183
+    And the exit status should not be 0