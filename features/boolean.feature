Feature: Boolean
  Scenario: Use if expressions
    Given a file named "main.scm" with:
    """scheme
    (import (scheme base))

    (write-u8 (if #f 65 66))
    (write-u8 (if #t 65 66))
    """
    When I successfully run `scheme main.scm`
    Then the stdout should contain exactly "BA"

  Scenario: Use nested if expressions
    Given a file named "main.scm" with:
    """scheme
    (import (scheme base))

    (write-u8 (if #t (if #t 65 67) 67))
    (write-u8 (if #f 67 (if #f 67 66)))
    """
    When I successfully run `scheme main.scm`
    Then the stdout should contain exactly "AB"

  Scenario: Use deeply nested if expressions
    Given a file named "main.scm" with:
    """scheme
    (import (scheme base))

    (write-u8 (if #t (if #t (if #t 65 67) 67) 67))
    (write-u8 (if #f 67 (if #f 67 (if #f 67 66))))
    """
    When I successfully run `scheme main.scm`
    Then the stdout should contain exactly "AB"

  Scenario: Use a not operator
    Given a file named "main.scm" with:
    """scheme
    (import (scheme base))

    (write-u8 (if (not #f) 65 66))
    (write-u8 (if (not #t) 65 66))
    """
    When I successfully run `scheme main.scm`
    Then the stdout should contain exactly "AB"

  Scenario: Use a one-sided if expression
    Given a file named "main.scm" with:
    """scheme
    (import (scheme base))

    (if #t (write-u8 65))
    (if #f (write-u8 66))
    """
    When I successfully run `scheme main.scm`
    Then the stdout should contain exactly "A"

<<<<<<< HEAD
=======
  Scenario Outline: Use sequenced if expressions
    Given a file named "main.scm" with:
    """scheme
    (import (scheme base))

    (if <value1>
      (write-u8 65)
      (write-u8 66))
    (if <value2>
      (write-u8 65)
      (write-u8 66))
    (if <value3>
      (write-u8 65)
      (write-u8 66))
    """
    When I successfully run `scheme main.scm`
    Then the stdout should contain exactly "<output>"

    Examples:
      | value1 | value2 | value3 | output |
      | #t     | #t     | #t     | AAA    |
      | #t     | #t     | #f     | AAB    |
      | #t     | #f     | #t     | ABA    |
      | #t     | #f     | #f     | ABB    |
      | #f     | #t     | #t     | BAA    |
      | #f     | #t     | #f     | BAB    |
      | #f     | #f     | #t     | BBA    |
      | #f     | #f     | #f     | BBB    |

>>>>>>> d6269a24
  Scenario Outline: Use deeply nested if expressions
    Given a file named "main.scm" with:
    """scheme
    (import (scheme base))

    (if <value1>
      (begin
        (write-u8 65)
          (if <value2>
            (begin
              (write-u8 65)
              (if <value3>
                (write-u8 65)
                (write-u8 66)))
            (begin
              (write-u8 66)
              (if <value3>
                (write-u8 65)
                (write-u8 66)))))
      (begin
        (write-u8 66)
          (if <value2>
            (begin
              (write-u8 65)
              (if <value3>
                (write-u8 65)
                (write-u8 66)))
            (begin
              (write-u8 66)
              (if <value3>
                (write-u8 65)
                (write-u8 66))))))
    """
    When I successfully run `scheme main.scm`
    Then the stdout should contain exactly "<output>"

    Examples:
      | value1 | value2 | value3 | output |
      | #t     | #t     | #t     | AAA    |
      | #t     | #t     | #f     | AAB    |
      | #t     | #f     | #t     | ABA    |
      | #t     | #f     | #f     | ABB    |
      | #f     | #t     | #t     | BAA    |
      | #f     | #t     | #f     | BAB    |
      | #f     | #f     | #t     | BBA    |
<<<<<<< HEAD
=======
      | #f     | #f     | #f     | BBB    |

  Scenario Outline: Use sequenced if expressions in a nested if expression
    Given a file named "main.scm" with:
    """scheme
    (import (scheme base))

    (if <value1>
      (begin
        (write-u8 65)
        (if <value2>
          (write-u8 65)
          (write-u8 66))
        (if <value3>
          (write-u8 65)
          (write-u8 66)))
      (begin
        (write-u8 66)
        (if <value2>
          (write-u8 65)
          (write-u8 66))
        (if <value3>
          (write-u8 65)
          (write-u8 66))))
    """
    When I successfully run `scheme main.scm`
    Then the stdout should contain exactly "<output>"

    Examples:
      | value1 | value2 | value3 | output |
      | #t     | #t     | #t     | AAA    |
      | #t     | #t     | #f     | AAB    |
      | #t     | #f     | #t     | ABA    |
      | #t     | #f     | #f     | ABB    |
      | #f     | #t     | #t     | BAA    |
      | #f     | #t     | #f     | BAB    |
      | #f     | #f     | #t     | BBA    |
>>>>>>> d6269a24
      | #f     | #f     | #f     | BBB    |<|MERGE_RESOLUTION|>--- conflicted
+++ resolved
@@ -54,8 +54,6 @@
     When I successfully run `scheme main.scm`
     Then the stdout should contain exactly "A"
 
-<<<<<<< HEAD
-=======
   Scenario Outline: Use sequenced if expressions
     Given a file named "main.scm" with:
     """scheme
@@ -85,7 +83,6 @@
       | #f     | #f     | #t     | BBA    |
       | #f     | #f     | #f     | BBB    |
 
->>>>>>> d6269a24
   Scenario Outline: Use deeply nested if expressions
     Given a file named "main.scm" with:
     """scheme
@@ -131,8 +128,6 @@
       | #f     | #t     | #t     | BAA    |
       | #f     | #t     | #f     | BAB    |
       | #f     | #f     | #t     | BBA    |
-<<<<<<< HEAD
-=======
       | #f     | #f     | #f     | BBB    |
 
   Scenario Outline: Use sequenced if expressions in a nested if expression
@@ -170,5 +165,4 @@
       | #f     | #t     | #t     | BAA    |
       | #f     | #t     | #f     | BAB    |
       | #f     | #f     | #t     | BBA    |
->>>>>>> d6269a24
       | #f     | #f     | #f     | BBB    |