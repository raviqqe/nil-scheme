Feature: Syntax
  Background:
    Given I run the following script:
    """sh
    cp -r $ROOT/examples .
    cp -r $ROOT/tools .
    cp $ROOT/*.scm .
    """

  Scenario: Use a negative integer
    Given a file named "source.scm" with:
    """scheme
    (define x -1)
    (write-u8 (+ 66 x))
    """
    When I run the following script:
    """sh
    cat prelude.scm source.scm | tools/compile.sh > main.out
    """
    And I successfully run `stak main.out`
    Then the stdout should contain exactly "A"

  Scenario: Use an if expression with false condition
    Given a file named "source.scm" with:
    """scheme
    (if #f
      (write-u8 65)
      (write-u8 66))
    """
    When I run the following script:
    """sh
    cat prelude.scm source.scm | tools/compile.sh > main.out
    """
    And I successfully run `stak main.out`
    Then the stdout should contain exactly "B"

  Scenario: Use an if expression with true condition
    Given a file named "source.scm" with:
    """scheme
    (if #t
      (write-u8 65)
      (write-u8 66))
    """
    When I run the following script:
    """sh
    cat prelude.scm source.scm | tools/compile.sh > main.out
    """
    And I successfully run `stak main.out`
    Then the stdout should contain exactly "A"

  Scenario: Return a constant
    Given a file named "source.scm" with:
    """scheme
    (define (f) 65)
    (write-u8 (f))
    """
    When I run the following script:
    """sh
    cat prelude.scm source.scm | tools/compile.sh > main.out
    """
    And I successfully run `stak main.out`
    Then the stdout should contain exactly "A"

  Scenario: Return the first argument
    Given a file named "source.scm" with:
    """scheme
    (define (f x) x)
    (write-u8 (f 65))
    """
    When I run the following script:
    """sh
    cat prelude.scm source.scm | tools/compile.sh > main.out
    """
    And I successfully run `stak main.out`
    Then the stdout should contain exactly "A"

  Scenario: Return the second argument
    Given a file named "source.scm" with:
    """scheme
    (define (f x y) y)
    (write-u8 (f 66 65))
    """
    When I run the following script:
    """sh
    cat prelude.scm source.scm | tools/compile.sh > main.out
    """
    And I successfully run `stak main.out`
    Then the stdout should contain exactly "A"

  Scenario: Add arguments
    Given a file named "source.scm" with:
    """scheme
    (define (f x y) (+ x y))
    (write-u8 (f 60 5))
    """
    When I run the following script:
    """sh
    cat prelude.scm source.scm | tools/compile.sh > main.out
    """
    And I successfully run `stak main.out`
<<<<<<< HEAD
=======
    Then the stdout should contain exactly "A"

  Scenario: Use large (but not big) integers
    Given a file named "source.scm" with:
    """scheme
    (write-u8 (- 1065 1000))
    """
    When I run the following script:
    """sh
    cat prelude.scm source.scm | tools/compile.sh > main.out
    """
    And I successfully run `stak main.out`
>>>>>>> 79669dd2
    Then the stdout should contain exactly "A"<|MERGE_RESOLUTION|>--- conflicted
+++ resolved
@@ -98,8 +98,6 @@
     cat prelude.scm source.scm | tools/compile.sh > main.out
     """
     And I successfully run `stak main.out`
-<<<<<<< HEAD
-=======
     Then the stdout should contain exactly "A"
 
   Scenario: Use large (but not big) integers
@@ -112,5 +110,4 @@
     cat prelude.scm source.scm | tools/compile.sh > main.out
     """
     And I successfully run `stak main.out`
->>>>>>> 79669dd2
     Then the stdout should contain exactly "A"