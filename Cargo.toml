[workspace]
<<<<<<< HEAD
members = ["cmd/compile", "cmd/decode", "cmd/interpret", "code", "compile", "device", "macro", "primitive", "sac", "vm"]
=======
members = ["cmd/compile", "cmd/decode", "cmd/interpret", "cmd/stak", "code", "device", "macro", "primitive", "sac", "vm"]
>>>>>>> 4cec273a
resolver = "2"

[workspace.package]
edition = "2021"
keywords = ["interpreter", "language", "scheme"]
license-file = "LICENSE"
readme = "README.md"
repository = "https://github.com/raviqqe/stak"

[profile.release]
lto = true

[profile.dev.build-override]
opt-level = 3
debug-assertions = false
overflow-checks = false

[profile.release.build-override]
opt-level = 3
debug-assertions = false
overflow-checks = false

[profile.integration_test]
inherits = "release"
debug-assertions = true
overflow-checks = true<|MERGE_RESOLUTION|>--- conflicted
+++ resolved
@@ -1,10 +1,6 @@
 [workspace]
-<<<<<<< HEAD
-members = ["cmd/compile", "cmd/decode", "cmd/interpret", "code", "compile", "device", "macro", "primitive", "sac", "vm"]
-=======
-members = ["cmd/compile", "cmd/decode", "cmd/interpret", "cmd/stak", "code", "device", "macro", "primitive", "sac", "vm"]
->>>>>>> 4cec273a
 resolver = "2"
+members = ["cmd/compile", "cmd/decode", "cmd/interpret", "cmd/stak", "code", "compile", "device", "macro", "primitive", "sac", "vm"]
 
 [workspace.package]
 edition = "2021"
