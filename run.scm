--- conflicted
+++ resolved
@@ -7,12 +7,8 @@
   (scheme file)
   (only (scheme inexact))
   (only (scheme lazy))
-<<<<<<< HEAD
-  (only (scheme process-context) command-line)
+  (scheme process-context)
   (only (scheme r5rs))
-=======
-  (scheme process-context)
->>>>>>> da90aebd
   (scheme read)
   (scheme repl)
   (only (scheme time))
