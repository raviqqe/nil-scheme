--- conflicted
+++ resolved
@@ -45,18 +45,10 @@
 fn include_result(input: &IncludeModuleInput) -> Result<proc_macro2::TokenStream, Box<dyn Error>> {
     let path = format!("{}", Path::new("src").join(input.path.value()).display());
     let full_path = quote!(concat!(env!("OUT_DIR"), #MAIN_SEPARATOR_STR, #path));
-<<<<<<< HEAD
-    let module = if let Some(module) = &input.module {
-        module.to_token_stream()
-    } else {
-        quote!(stak::module)
-    };
-=======
     let module = input
         .module
         .as_ref()
         .map_or_else(|| quote!(stak::module), |module| module.to_token_stream());
->>>>>>> 194fefbd
 
     Ok(feature!(if ("hot-reload") {
         quote!(#module::UniversalModule::from_hot_reload_path(#full_path))
