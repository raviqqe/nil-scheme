--- conflicted
+++ resolved
@@ -266,13 +266,7 @@
         Ok(())
     }
 
-<<<<<<< HEAD
-    fn parse_argument_info(info: usize) -> ArgumentInfo {
-=======
-    const fn parse_argument_count(info: Number) -> ArgumentInfo {
-        let info = info.to_i64();
-
->>>>>>> 629d4da5
+    const fn parse_argument_info(info: usize) -> ArgumentInfo {
         ArgumentInfo {
             count: Number::new((info / 2) as i64),
             variadic: info % 2 == 1,
