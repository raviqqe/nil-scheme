use crate::{
    cons::{Cons, NEVER},
    number::Number,
    primitive_set::PrimitiveSet,
    r#type::Type,
    value::{TypedValue, Value},
    Error,
};
use core::{
    fmt::{self, Display, Formatter},
    mem::replace,
};

const CONS_FIELD_COUNT: usize = 2;
const FRAME_TAG: u8 = 1;

macro_rules! trace {
    ($prefix:literal, $data:expr) => {
        #[cfg(feature = "trace")]
        std::eprintln!("{}: {}", $prefix, $data);
    };
}

macro_rules! trace_heap {
    ($self:expr) => {
        #[cfg(feature = "trace_heap")]
        std::eprintln!("{}", $self);
    };
}

macro_rules! debug_assert {
    ($condition:expr) => {
        #[cfg(feature = "debug")]
        assert!($condition);
    };
}

macro_rules! debug_assert_eq {
    ($lhs:expr, $rhs:expr) => {
        #[cfg(feature = "debug")]
        assert_eq!($lhs, $rhs);
    };
}

macro_rules! assert_heap_access {
    ($self:expr, $index:expr) => {
        assert_heap_cons!(
            $self,
            Cons::new(($index / CONS_FIELD_COUNT * CONS_FIELD_COUNT) as u64)
        );
    };
}

macro_rules! assert_heap_cons {
    ($self:expr, $cons:expr) => {
        debug_assert!(
            $cons == NEVER
                || $self.allocation_start() <= $cons.index()
                    && $cons.index() < $self.allocation_end()
        );
    };
}

macro_rules! assert_heap_value {
    ($self:expr, $cons:expr) => {
        #[cfg(feature = "debug")]
        if let Some(cons) = $cons.to_cons() {
            assert_heap_cons!($self, cons);
        }
    };
}

struct ArgumentInfo {
    // A count does not include a variadic argument.
    count: Number,
    variadic: bool,
}

#[derive(Debug)]
pub struct Vm<'a, T: PrimitiveSet> {
    primitive_set: T,
    program_counter: Cons,
    stack: Cons,
    r#false: Cons,
    temporary: Cons,
    allocation_index: usize,
    space: bool,
    heap: &'a mut [Value],
}

// Note that some routines look unnecessarily complicated as we need to mark all
// volatile variables live across garbage collections.
impl<'a, T: PrimitiveSet> Vm<'a, T> {
    pub fn new(heap: &'a mut [Value], primitive_set: T) -> Result<Self, T::Error> {
        let mut vm = Self {
            primitive_set,
            program_counter: NEVER,
            stack: NEVER,
            r#false: NEVER,
            temporary: NEVER,
            allocation_index: 0,
            space: false,
            heap,
        };

        let null =
            vm.allocate_unchecked(NEVER.set_tag(Type::Null as u8).into(), Default::default())?;
        let r#true = vm.allocate_unchecked(
            NEVER.set_tag(Type::Boolean as u8).into(),
            Default::default(),
        )?;
        vm.r#false =
            vm.allocate_unchecked(r#true.set_tag(Type::Boolean as u8).into(), null.into())?;

        Ok(vm)
    }

    #[cfg_attr(feature = "no_inline", inline(never))]
    pub fn run(&mut self) -> Result<(), T::Error> {
        while self.program_counter != self.null() {
            let instruction = self.cdr(self.program_counter).assume_cons();

            trace!("instruction", instruction.tag());

            match instruction.tag() {
                code::Instruction::CALL => self.call(instruction)?,
                code::Instruction::SET => self.set()?,
                code::Instruction::GET => self.get()?,
                code::Instruction::CONSTANT => self.constant()?,
                code::Instruction::IF => self.r#if()?,
                code::Instruction::NOP => self.advance_program_counter(),
                _ => return Err(Error::IllegalInstruction.into()),
            }

            trace_heap!(self);
        }

        Ok(())
    }

    #[cfg_attr(feature = "no_inline", inline(never))]
    fn call(&mut self, instruction: Cons) -> Result<(), T::Error> {
        let r#return = instruction == self.null();
        let procedure = self.procedure();

        trace!("procedure", procedure);
        trace!("return", r#return);

        if self.environment(procedure).tag() != Type::Procedure as u8 {
            return Err(Error::ProcedureExpected.into());
        }

        match self.code(procedure).to_typed() {
            TypedValue::Cons(code) => {
                let arguments = Self::parse_argument_count(self.argument_count());
                let parameters = Self::parse_argument_count(self.car(code).assume_number());

                trace!("argument count", arguments.count);
                trace!("argument variadic", arguments.variadic);
                trace!("parameter count", parameters.count);
                trace!("parameter variadic", parameters.variadic);

                self.temporary = procedure;

                let mut list = if arguments.variadic {
                    self.pop()?.assume_cons()
                } else {
                    self.null()
                };

                for _ in 0..arguments.count.to_i64() {
                    let value = self.pop()?;
                    list = self.cons(value, list)?;
                }

                // Use a `program_counter` field as an escape cell for a procedure.
                let program_counter = self.program_counter;
                self.program_counter = self.temporary;
                self.temporary = list;

                let continuation = if r#return {
                    self.continuation()
                } else {
                    self.allocate(self.cdr(program_counter), self.stack.into())?
                };
                self.stack = self.allocate(
                    continuation.into(),
                    self.environment(self.program_counter)
                        .set_tag(FRAME_TAG)
                        .into(),
                )?;
                self.program_counter = self
                    .cdr(self.code(self.program_counter).assume_cons())
                    .assume_cons();

                for _ in 0..parameters.count.to_i64() {
                    if self.temporary == self.null() {
                        return Err(Error::ArgumentCount.into());
                    }

                    self.push(self.car(self.temporary))?;
                    self.temporary = self.cdr(self.temporary).assume_cons();
                }

                if parameters.variadic {
                    self.push(self.temporary.into())?;
                } else if self.temporary != self.null() {
                    return Err(Error::ArgumentCount.into());
                }
            }
            TypedValue::Number(primitive) => {
                T::operate(self, primitive.to_i64() as u8)?;
                self.advance_program_counter();
            }
        }

        Ok(())
    }

    #[cfg_attr(feature = "no_inline", inline(never))]
    fn set(&mut self) -> Result<(), T::Error> {
        match self.operand().to_typed() {
            TypedValue::Cons(cons) => {
                // Direct reference to a symbol
                let value = self.pop()?;
                self.set_cdr(cons, value);
            }
            TypedValue::Number(index) => {
                let cons = self.tail(self.stack, index);
                let value = self.pop()?;
                self.set_car(cons, value)
            }
        }

        self.advance_program_counter();

        Ok(())
    }

    #[cfg_attr(feature = "no_inline", inline(never))]
    fn get(&mut self) -> Result<(), T::Error> {
        let operand = self.resolve_operand(self.operand());

        trace!("operand", operand);

        self.push(operand)?;
        self.advance_program_counter();

        Ok(())
    }

    #[cfg_attr(feature = "no_inline", inline(never))]
    fn constant(&mut self) -> Result<(), T::Error> {
        let constant = self.operand();

        trace!("constant", constant);

        self.push(constant)?;
        self.advance_program_counter();

        Ok(())
    }

    #[cfg_attr(feature = "no_inline", inline(never))]
    fn r#if(&mut self) -> Result<(), T::Error> {
        self.program_counter = (if self.pop()? == self.boolean(false).into() {
            self.cdr(self.program_counter)
        } else {
            self.operand()
        })
        .assume_cons();

        Ok(())
    }

    fn parse_argument_count(info: Number) -> ArgumentInfo {
        let info = info.to_i64();

        ArgumentInfo {
            count: Number::new(info / 2),
            variadic: info & 1 == 1,
        }
    }

    #[cfg_attr(feature = "no_inline", inline(never))]
    fn advance_program_counter(&mut self) {
        self.program_counter = self.cdr(self.program_counter).assume_cons();

        if self.program_counter == self.null() {
            let continuation = self.continuation();

            self.program_counter = self.car(continuation).assume_cons();
            // Keep a value at the top of a stack.
            self.set_cdr(self.stack, self.cdr(continuation));
        }
    }

    fn operand(&self) -> Value {
        self.car(self.program_counter)
    }

    fn resolve_operand(&self, operand: Value) -> Value {
        match operand.to_typed() {
            TypedValue::Cons(cons) => self.cdr(cons), // Direct reference to a symbol
            TypedValue::Number(index) => self.car(self.tail(self.stack, index)),
        }
    }

    // (environment . code)
    fn procedure(&self) -> Cons {
        self.resolve_operand(self.cdr_value(self.operand()))
            .assume_cons()
    }

    fn argument_count(&self) -> Number {
        self.car_value(self.operand()).assume_number()
    }

    fn environment(&self, procedure: Cons) -> Cons {
        self.car(procedure).assume_cons()
    }

    // (parameter-count . instruction-list) | primitive
    fn code(&self, procedure: Cons) -> Value {
        self.cdr(procedure)
    }

    // (program-counter . stack)
    fn continuation(&self) -> Cons {
        let mut stack = self.stack;

        while self.cdr(stack).assume_cons().tag() != FRAME_TAG {
            stack = self.cdr(stack).assume_cons();
        }

        self.car(stack).assume_cons()
    }

    fn tail(&self, mut list: Cons, mut index: Number) -> Cons {
        while index != Number::default() {
            list = self.cdr(list).assume_cons();
            index = Number::new(index.to_i64() - 1);
        }

        list
    }

    fn cons(&mut self, car: Value, cdr: Cons) -> Result<Cons, T::Error> {
        self.allocate(car, cdr.into())
    }

    pub fn stack(&self) -> Cons {
        self.stack
    }

    pub fn push(&mut self, value: Value) -> Result<(), T::Error> {
        self.stack = self.cons(value, self.stack)?;

        Ok(())
    }

    pub fn pop(&mut self) -> Result<Value, T::Error> {
        if self.stack == self.null() {
            return Err(Error::StackUnderflow.into());
        }

        let value = self.car(self.stack);
        self.stack = self.cdr(self.stack).assume_cons();
        Ok(value)
    }

    pub fn top(&self) -> Value {
        self.car(self.stack)
    }

    pub fn set_top(&mut self, value: Value) {
        self.set_car(self.stack, value);
    }

    #[cfg_attr(feature = "no_inline", inline(never))]
    pub fn allocate(&mut self, car: Value, cdr: Value) -> Result<Cons, T::Error> {
        let mut cons = self.allocate_unchecked(car, cdr)?;

        debug_assert_eq!(cons.tag(), Type::default() as u8);
        assert_heap_cons!(self, cons);
        assert_heap_value!(self, car);
        assert_heap_value!(self, cdr);

        if self.is_out_of_memory() || cfg!(feature = "gc_always") {
            self.collect_garbages(Some(&mut cons))?;
        }

        Ok(cons)
    }

    #[cfg_attr(feature = "no_inline", inline(never))]
    fn allocate_unchecked(&mut self, car: Value, cdr: Value) -> Result<Cons, T::Error> {
        if self.is_out_of_memory() {
            return Err(Error::OutOfMemory.into());
        }

        let cons = Cons::new(self.allocation_end() as u64);
        self.allocation_index += CONS_FIELD_COUNT;

        assert_heap_cons!(self, cons);

        self.set_car(cons, car);
        self.set_cdr(cons, cdr);

        debug_assert!(self.allocation_index <= self.space_size());

        Ok(cons)
    }

    fn is_out_of_memory(&self) -> bool {
        self.allocation_index >= self.space_size()
    }

    fn space_size(&self) -> usize {
        self.heap.len() / 2
    }

    fn allocation_start(&self) -> usize {
        if self.space {
            self.space_size()
        } else {
            0
        }
    }

    fn allocation_end(&self) -> usize {
        self.allocation_start() + self.allocation_index
    }

    fn heap(&self, index: usize) -> Value {
        assert_heap_access!(self, index);
        self.heap[index]
    }

    fn heap_mut(&mut self, index: usize) -> &mut Value {
        assert_heap_access!(self, index);
        &mut self.heap[index]
    }

    pub fn car(&self, cons: Cons) -> Value {
        self.heap(cons.index())
    }

    pub fn cdr(&self, cons: Cons) -> Value {
        self.heap(cons.index() + 1)
    }

    fn unchecked_car(&self, cons: Cons) -> Value {
        self.heap[cons.index()]
    }

    fn unchecked_cdr(&self, cons: Cons) -> Value {
        self.heap[cons.index() + 1]
    }

    pub fn car_value(&self, cons: Value) -> Value {
        self.car(cons.assume_cons())
    }

    pub fn cdr_value(&self, cons: Value) -> Value {
        self.cdr(cons.assume_cons())
    }

    pub fn set_car(&mut self, cons: Cons, value: Value) {
        *self.heap_mut(cons.index()) = value
    }

    pub fn set_cdr(&mut self, cons: Cons, value: Value) {
        *self.heap_mut(cons.index() + 1) = value;
    }

    fn set_unchecked_car(&mut self, cons: Cons, value: Value) {
        self.heap[cons.index()] = value
    }

    fn set_unchecked_cdr(&mut self, cons: Cons, value: Value) {
        self.heap[cons.index() + 1] = value;
    }

    pub fn set_car_value(&mut self, cons: Value, value: Value) {
        self.set_car(cons.assume_cons(), value);
    }

    pub fn set_cdr_value(&mut self, cons: Value, value: Value) {
        self.set_cdr(cons.assume_cons(), value);
    }

    pub fn boolean(&self, value: bool) -> Cons {
        if value {
            self.car(self.r#false).assume_cons()
        } else {
            self.r#false
        }
    }

    pub fn null(&self) -> Cons {
        self.cdr(self.r#false).assume_cons()
    }

    // Garbage collection

    #[cfg_attr(feature = "no_inline", inline(never))]
    fn collect_garbages(&mut self, cons: Option<&mut Cons>) -> Result<(), T::Error> {
        self.allocation_index = 0;
        self.space = !self.space;

        self.program_counter = self.copy_cons(self.program_counter)?;
        self.stack = self.copy_cons(self.stack)?;
        self.r#false = self.copy_cons(self.r#false)?;
        self.temporary = self.copy_cons(self.temporary)?;

        if let Some(cons) = cons {
            *cons = self.copy_cons(*cons)?;
        }

        let mut index = self.allocation_start();

        while index < self.allocation_end() {
            *self.heap_mut(index) = self.copy_value(self.heap(index))?;
            index += 1;
        }

        Ok(())
    }

    fn copy_value(&mut self, value: Value) -> Result<Value, T::Error> {
        Ok(if let Some(cons) = value.to_cons() {
            self.copy_cons(cons)?.into()
        } else {
            value
        })
    }

    fn copy_cons(&mut self, cons: Cons) -> Result<Cons, T::Error> {
        Ok(if cons == NEVER {
            NEVER
        } else if self.unchecked_cdr(cons) == NEVER.into() {
            // Get a forward pointer.
            self.unchecked_car(cons).assume_cons()
        } else {
            let copy =
                self.allocate_unchecked(self.unchecked_car(cons), self.unchecked_cdr(cons))?;

            // Set a forward pointer.
            self.set_unchecked_car(cons, copy.into());
            self.set_unchecked_cdr(cons, NEVER.into());

            copy
        }
        .set_tag(cons.tag()))
    }

    // Initialization

    #[cfg_attr(feature = "no_inline", inline(never))]
    pub fn initialize(&mut self, input: impl IntoIterator<Item = u8>) -> Result<(), T::Error> {
        let mut input = input.into_iter();

        self.program_counter = self.null();
        self.stack = self.null();

        trace!("decode", "start");

        self.decode_symbols(&mut input)?;
        self.decode_instructions(&mut input)?;

        trace!("decode", "end");

        // Initialize an implicit top-level frame.
        let continuation = self
            .allocate(self.null().into(), self.null().into())?
            .into();
        self.stack = self.cons(continuation, self.null().set_tag(FRAME_TAG))?;

        self.temporary = NEVER;

        Ok(())
    }

    #[cfg_attr(feature = "no_inline", inline(never))]
    fn decode_symbols(&mut self, input: &mut impl Iterator<Item = u8>) -> Result<(), T::Error> {
        for _ in 0..Self::decode_integer(input).ok_or(Error::MissingInteger)? {
            let symbol = self.create_symbol(self.null(), 0)?;
            self.push(symbol.into())?;
        }

        let mut length = 0;
        let mut name = self.null();
        let mut byte = input.next().ok_or(Error::EndOfInput)?;

        if byte != b';' {
            loop {
                match byte {
                    character @ (b',' | b';') => {
                        let symbol = self.create_symbol(name, length)?;
                        self.push(symbol.into())?;

                        length = 0;
                        name = self.null();

                        if character == b';' {
                            break;
                        }
                    }
                    character => {
                        length += 1;
                        name = self.cons(Number::new(character as i64).into(), name)?;
                    }
                }

                byte = input.next().ok_or(Error::EndOfInput)?;
            }
        }

<<<<<<< HEAD
        // TODO Use `NEVER` for `car`?
        let rib = self.allocate(self.boolean(false).into(), Number::default().into())?;
=======
        let rib = self.allocate(Number::default().into(), NEVER.into())?;
>>>>>>> 71c3881c

        self.initialize_symbol(rib.into())?;
        self.initialize_symbol(self.null().into())?;
        self.initialize_symbol(self.boolean(true).into())?;
        self.initialize_symbol(self.boolean(false).into())?;

        // Set a rib primitive's environment to a symbol table for access from a base
        // library.
        self.set_car_value(
            self.cdr_value(self.car(self.tail(self.stack, Number::new(3)))),
            self.stack.set_tag(Type::Procedure as u8).into(),
        );

        // Allow access to a symbol table during decoding.
        self.temporary = self.stack;
        self.stack = self.null();

        Ok(())
    }

    fn create_symbol(&mut self, name: Cons, length: i64) -> Result<Cons, T::Error> {
        let string = self.allocate(
            name.set_tag(Type::String as u8).into(),
            Number::new(length).into(),
        )?;

        self.allocate(
            string.set_tag(Type::Symbol as u8).into(),
            self.boolean(false).into(),
        )
    }

    fn initialize_symbol(&mut self, value: Value) -> Result<(), T::Error> {
        let symbol = self.allocate(
            self.boolean(false).set_tag(Type::Symbol as u8).into(),
            value,
        )?;

        self.push(symbol.into())
    }

    #[cfg_attr(feature = "no_inline", inline(never))]
    fn decode_instructions(
        &mut self,
        input: &mut impl Iterator<Item = u8>,
    ) -> Result<(), T::Error> {
        while let Some((instruction, r#return, integer)) = self.decode_instruction(input)? {
            trace!("instruction", instruction);
            trace!("return", r#return);

            debug_assert!(instruction != code::Instruction::IF || !r#return);

            let program_counter = match instruction {
                code::Instruction::CALL => {
                    let operand = self.allocate(
                        Number::new(integer as i64).into(),
                        self.decode_operand(
                            Self::decode_integer(input).ok_or(Error::MissingOperand)?,
                        ),
                    )?;
                    self.append_instruction(instruction, operand.into(), r#return)?
                }
                code::Instruction::SET
                | code::Instruction::GET
                | code::Instruction::CONSTANT
                | code::Instruction::NOP => {
                    self.append_instruction(instruction, self.decode_operand(integer), r#return)?
                }
                code::Instruction::IF => {
                    let then = self.program_counter;

                    self.program_counter = self.pop()?.assume_cons();

                    self.append_instruction(instruction, then.into(), false)?
                }
                code::Instruction::CLOSE => {
                    let code = self.allocate(
                        Number::new(integer as i64).into(),
                        self.program_counter.into(),
                    )?;
                    let procedure =
                        self.allocate(NEVER.set_tag(Type::Procedure as u8).into(), code.into())?;

                    self.program_counter = self.pop()?.assume_cons();

                    self.append_instruction(
                        code::Instruction::CONSTANT,
                        procedure.into(),
                        r#return,
                    )?
                }
                code::Instruction::SKIP => {
                    self.tail(self.program_counter, Number::new(integer as i64))
                }
                _ => return Err(Error::IllegalInstruction.into()),
            };

            let program_counter = replace(&mut self.program_counter, program_counter);

            if r#return {
                self.push(program_counter.into())?;
            }
        }

        Ok(())
    }

    fn append_instruction(
        &mut self,
        instruction: u8,
        operand: Value,
        r#return: bool,
    ) -> Result<Cons, T::Error> {
        self.cons(
            operand,
            (if r#return {
                self.null()
            } else {
                self.program_counter
            })
            .set_tag(instruction),
        )
    }

    fn decode_instruction(
        &mut self,
        input: &mut impl Iterator<Item = u8>,
    ) -> Result<Option<(u8, bool, u64)>, T::Error> {
        let Some(byte) = input.next() else {
            return Ok(None);
        };

        let instruction = byte & code::INSTRUCTION_MASK;

        Ok(Some((
            instruction >> 1,
            instruction & 1 != 0,
            Self::decode_short_integer(input, byte >> code::INSTRUCTION_BITS)
                .ok_or(Error::MissingOperand)?,
        )))
    }

    fn decode_operand(&self, integer: u64) -> Value {
        let index = Number::new((integer >> 1) as i64);
        let is_symbol = integer & 1 == 0;

        trace!("operand", index);
        trace!("symbol", is_symbol);

        if is_symbol {
            self.car(self.tail(self.temporary, index))
        } else {
            index.into()
        }
    }

    fn decode_integer(input: &mut impl Iterator<Item = u8>) -> Option<u64> {
        let byte = input.next()?;
        Self::decode_integer_rest(input, byte, code::INTEGER_BASE)
    }

    fn decode_short_integer(input: &mut impl Iterator<Item = u8>, rest: u8) -> Option<u64> {
        Self::decode_integer_rest(input, rest, code::SHORT_INTEGER_BASE)
    }

    fn decode_integer_rest(
        input: &mut impl Iterator<Item = u8>,
        rest: u8,
        base: u64,
    ) -> Option<u64> {
        let mut x = rest;
        let mut y = 0;

        while x & 1 != 0 {
            y *= code::INTEGER_BASE;
            x = input.next()?;
            y += (x >> 1) as u64;
        }

        Some(y * base + (rest >> 1) as u64)
    }

    // For primitive sets.

    pub fn primitive_set(&self) -> &T {
        &self.primitive_set
    }

    pub fn primitive_set_mut(&mut self) -> &mut T {
        &mut self.primitive_set
    }
}

impl<'a, T: PrimitiveSet> Display for Vm<'a, T> {
    fn fmt(&self, formatter: &mut Formatter) -> fmt::Result {
        writeln!(formatter, "program counter: {}", self.program_counter)?;
        writeln!(formatter, "stack: {}", self.stack)?;

        for index in 0..self.allocation_index / 2 {
            let index = self.allocation_start() + 2 * index;
            let cons = Cons::new(index as u64);

            write!(
                formatter,
                "{:02x}: {} {}",
                index,
                self.car(cons),
                self.cdr(cons)
            )?;

            if index == self.program_counter.index() {
                write!(formatter, " <- program counter")?;
            } else if index == self.stack.index() {
                write!(formatter, " <- stack")?;
            } else if index == self.temporary.index() {
                write!(formatter, " <- temporary")?;
            }

            writeln!(formatter)?;
        }

        Ok(())
    }
}

#[cfg(test)]
mod tests {
    use super::*;
    use crate::symbol_index;
    use alloc::vec;
    use code::{encode, Instruction, Operand, Program};

    const HEAP_SIZE: usize = 1 << 9;

    fn create_heap() -> [Value; HEAP_SIZE] {
        [Default::default(); HEAP_SIZE]
    }

    struct FakePrimitiveSet;

    impl PrimitiveSet for FakePrimitiveSet {
        type Error = Error;

        fn operate(_vm: &mut Vm<Self>, _primitive: u8) -> Result<(), Error> {
            Err(Error::IllegalInstruction)
        }
    }

    fn create_vm(heap: &mut [Value]) -> Vm<FakePrimitiveSet> {
        Vm::new(heap, FakePrimitiveSet).unwrap()
    }

    macro_rules! assert_snapshot {
        ($vm:expr) => {
            #[cfg(not(feature = "gc_always"))]
            {
                use std::format;
                insta::assert_display_snapshot!($vm);
            }

            let _ = $vm;
        };
    }

    #[test]
    fn create() {
        let mut heap = create_heap();
        let vm = create_vm(&mut heap);

        assert_snapshot!(vm);
    }

    #[test]
    fn create_list() {
        let mut heap = create_heap();
        let mut vm = create_vm(&mut heap);

        assert_eq!(vm.car(vm.null()).to_cons().unwrap().tag(), Type::Null as u8);

        let list = vm.cons(Number::new(1).into(), vm.null()).unwrap();

<<<<<<< HEAD
        assert!(vm.car(list).is_number());
=======
        assert_eq!(vm.cdr(list).tag(), Type::Pair as u8);
>>>>>>> 71c3881c
        assert_snapshot!(vm);

        let list = vm.cons(Number::new(2).into(), list).unwrap();

<<<<<<< HEAD
        assert!(vm.car(list).is_number());
=======
        assert_eq!(vm.cdr(list).tag(), Type::Pair as u8);
>>>>>>> 71c3881c
        assert_snapshot!(vm);

        let list = vm.cons(Number::new(3).into(), list).unwrap();

<<<<<<< HEAD
        assert!(vm.car(list).is_number());
=======
        assert_eq!(vm.cdr(list).tag(), Type::Pair as u8);
>>>>>>> 71c3881c
        assert_snapshot!(vm);
    }

    #[test]
    fn convert_false() {
        let mut heap = create_heap();
        let vm = create_vm(&mut heap);

        assert_eq!(
            Value::from(vm.boolean(false)).to_cons().unwrap(),
            vm.boolean(false)
        );
    }

    #[test]
    fn convert_true() {
        let mut heap = create_heap();
        let vm = create_vm(&mut heap);

        assert_eq!(
            Value::from(vm.boolean(true)).to_cons().unwrap(),
            vm.boolean(true)
        );
    }

    #[test]
    fn convert_null() {
        let mut heap = create_heap();
        let vm = create_vm(&mut heap);

        assert_eq!(Value::from(vm.null()).to_cons().unwrap(), vm.null());
    }

    mod stack {
        use super::*;

        #[test]
        fn push_and_pop() {
            let mut heap = create_heap();
            let mut vm = create_vm(&mut heap);

            vm.push(Number::new(42).into()).unwrap();

            assert_eq!(vm.pop(), Ok(Number::new(42).into()));
        }

        #[test]
        fn push_and_pop_twice() {
            let mut heap = create_heap();
            let mut vm = create_vm(&mut heap);

            vm.push(Number::new(1).into()).unwrap();
            vm.push(Number::new(2).into()).unwrap();

            assert_eq!(vm.pop(), Ok(Number::new(2).into()));
            assert_eq!(vm.pop(), Ok(Number::new(1).into()));
        }
    }

    mod garbage_collection {
        use super::*;

        #[test]
        fn collect_cons() {
            let mut heap = create_heap();
            let mut vm = create_vm(&mut heap);

            vm.allocate(Number::default().into(), Number::default().into())
                .unwrap();
            vm.collect_garbages(None).unwrap();

            assert_snapshot!(vm);
        }

        #[test]
        fn collect_stack() {
            let mut heap = create_heap();
            let mut vm = create_vm(&mut heap);

            vm.push(Number::new(42).into()).unwrap();
            vm.collect_garbages(None).unwrap();

            assert_snapshot!(vm);
        }

        #[test]
        fn collect_deep_stack() {
            let mut heap = create_heap();
            let mut vm = create_vm(&mut heap);

            vm.push(Number::new(1).into()).unwrap();
            vm.push(Number::new(2).into()).unwrap();
            vm.collect_garbages(None).unwrap();

            assert_snapshot!(vm);
        }

        #[test]
        fn collect_cycle() {
            let mut heap = create_heap();
            let mut vm = create_vm(&mut heap);

            let cons = vm
                .allocate(Number::default().into(), Number::default().into())
                .unwrap();
            vm.set_cdr(cons, cons.into());

            vm.collect_garbages(None).unwrap();

            assert_snapshot!(vm);
        }
    }

    mod instruction {
        use super::*;

        fn run_program(program: &Program) {
            let mut heap = create_heap();
            let mut vm = create_vm(&mut heap);

            vm.initialize(encode(program)).unwrap();

            vm.run().unwrap()
        }

        #[test]
        fn run_nothing() {
            run_program(&Program::new(vec![], vec![]));
        }

        #[test]
        fn constant() {
            run_program(&Program::new(
                vec![],
                vec![Instruction::Constant(Operand::Integer(42))],
            ));
        }

        #[test]
        fn close() {
            run_program(&Program::new(
                vec![],
                vec![
                    Instruction::Close(0, vec![Instruction::Call(0, Operand::Integer(1))]),
                    Instruction::Constant(Operand::Integer(0)),
                ],
            ));
        }

        #[test]
        fn set_global() {
            run_program(&Program::new(
                vec!["x".into()],
                vec![
                    Instruction::Constant(Operand::Integer(42)),
                    Instruction::Set(Operand::Symbol(symbol_index::OTHER)),
                ],
            ));
        }

        #[test]
        fn set_empty_global() {
            run_program(&Program::new(
                vec!["".into()],
                vec![
                    Instruction::Constant(Operand::Integer(42)),
                    Instruction::Set(Operand::Symbol(symbol_index::OTHER)),
                ],
            ));
        }

        #[test]
        fn set_second_empty_global() {
            run_program(&Program::new(
                vec!["".into(), "".into()],
                vec![
                    Instruction::Constant(Operand::Integer(42)),
                    Instruction::Set(Operand::Symbol(symbol_index::OTHER + 1)),
                ],
            ));
        }

        #[test]
        fn set_local() {
            run_program(&Program::new(
                vec![],
                vec![
                    Instruction::Constant(Operand::Integer(0)),
                    Instruction::Constant(Operand::Integer(42)),
                    Instruction::Set(Operand::Integer(0)),
                ],
            ));
        }

        #[test]
        fn get_global() {
            run_program(&Program::new(
                vec!["x".into()],
                vec![Instruction::Get(Operand::Symbol(symbol_index::OTHER))],
            ));
        }

        #[test]
        fn get_empty_global() {
            run_program(&Program::new(
                vec!["".into()],
                vec![Instruction::Get(Operand::Symbol(symbol_index::OTHER))],
            ));
        }

        #[test]
        fn get_second_empty_global() {
            run_program(&Program::new(
                vec!["".into(), "".into()],
                vec![Instruction::Get(Operand::Symbol(symbol_index::OTHER + 1))],
            ));
        }

        #[test]
        fn get_local() {
            run_program(&Program::new(
                vec![],
                vec![
                    Instruction::Constant(Operand::Integer(42)),
                    Instruction::Get(Operand::Integer(0)),
                ],
            ));
        }

        #[test]
        fn r#if() {
            run_program(&Program::new(
                vec![],
                vec![
                    Instruction::Constant(Operand::Integer(0)),
                    Instruction::Get(Operand::Symbol(symbol_index::NULL)),
                    Instruction::Constant(Operand::Integer(0)),
                    Instruction::Constant(Operand::Integer(3)),
                    Instruction::Get(Operand::Symbol(symbol_index::FALSE)),
                    Instruction::If(vec![Instruction::Call(
                        0,
                        Operand::Symbol(symbol_index::RIB),
                    )]),
                ],
            ));
        }

        #[test]
        fn if_with_continuation() {
            run_program(&Program::new(
                vec![],
                vec![
                    Instruction::Constant(Operand::Integer(0)),
                    Instruction::If(vec![Instruction::Constant(Operand::Integer(1))]),
                    Instruction::Constant(Operand::Integer(2)),
                ],
            ));
        }

        #[test]
        fn if_with_skip_instruction() {
            run_program(&Program::new(
                vec![],
                vec![
                    Instruction::Constant(Operand::Integer(0)),
                    Instruction::If(vec![
                        Instruction::Constant(Operand::Integer(1)),
                        Instruction::Skip(1),
                    ]),
                    Instruction::Constant(Operand::Integer(2)),
                    Instruction::Constant(Operand::Integer(3)),
                ],
            ));
        }

        #[test]
        fn multiple_if() {
            run_program(&Program::new(
                vec![],
                vec![
                    Instruction::Constant(Operand::Integer(0)),
                    Instruction::If(vec![Instruction::Constant(Operand::Integer(1))]),
                    Instruction::Constant(Operand::Integer(2)),
                    Instruction::If(vec![Instruction::Constant(Operand::Integer(3))]),
                    Instruction::Constant(Operand::Integer(4)),
                ],
            ));
        }
    }
}<|MERGE_RESOLUTION|>--- conflicted
+++ resolved
@@ -617,12 +617,7 @@
             }
         }
 
-<<<<<<< HEAD
-        // TODO Use `NEVER` for `car`?
-        let rib = self.allocate(self.boolean(false).into(), Number::default().into())?;
-=======
-        let rib = self.allocate(Number::default().into(), NEVER.into())?;
->>>>>>> 71c3881c
+        let rib = self.allocate(self.boolean(false).into(), NEVER.into())?;
 
         self.initialize_symbol(rib.into())?;
         self.initialize_symbol(self.null().into())?;
@@ -904,29 +899,17 @@
 
         let list = vm.cons(Number::new(1).into(), vm.null()).unwrap();
 
-<<<<<<< HEAD
-        assert!(vm.car(list).is_number());
-=======
         assert_eq!(vm.cdr(list).tag(), Type::Pair as u8);
->>>>>>> 71c3881c
         assert_snapshot!(vm);
 
         let list = vm.cons(Number::new(2).into(), list).unwrap();
 
-<<<<<<< HEAD
-        assert!(vm.car(list).is_number());
-=======
         assert_eq!(vm.cdr(list).tag(), Type::Pair as u8);
->>>>>>> 71c3881c
         assert_snapshot!(vm);
 
         let list = vm.cons(Number::new(3).into(), list).unwrap();
 
-<<<<<<< HEAD
-        assert!(vm.car(list).is_number());
-=======
         assert_eq!(vm.cdr(list).tag(), Type::Pair as u8);
->>>>>>> 71c3881c
         assert_snapshot!(vm);
     }
 
