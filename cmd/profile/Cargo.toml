--- conflicted
+++ resolved
@@ -20,17 +20,11 @@
 stak-primitive = { version = "0.5.2", path = "../../primitive", features = [
   "std",
 ] }
-<<<<<<< HEAD
-stak-process-context = { version = "0.2.1", path = "../../process_context", features = [
+stak-process-context = { version = "0.2.2", path = "../../process_context", features = [
   "std",
 ] }
-stak-profiler = { version = "0.1.12", path = "../../profiler" }
-stak-vm = { version = "0.5.1", path = "../../vm", features = [
-=======
-stak-process-context = { version = "0.2.2", path = "../../process_context", features = ["std"] }
 stak-profiler = { version = "0.1.13", path = "../../profiler" }
 stak-vm = { version = "0.5.2", path = "../../vm", features = [
->>>>>>> 119098e1
   "profile",
   "std",
 ] }
